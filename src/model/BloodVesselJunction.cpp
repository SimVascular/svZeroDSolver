// Copyright (c) Stanford University, The Regents of the University of
//               California, and others.
//
// All Rights Reserved.
//
// See Copyright-SimVascular.txt for additional details.
//
// Permission is hereby granted, free of charge, to any person obtaining
// a copy of this software and associated documentation files (the
// "Software"), to deal in the Software without restriction, including
// without limitation the rights to use, copy, modify, merge, publish,
// distribute, sublicense, and/or sell copies of the Software, and to
// permit persons to whom the Software is furnished to do so, subject
// to the following conditions:
//
// The above copyright notice and this permission notice shall be included
// in all copies or substantial portions of the Software.
//
// THIS SOFTWARE IS PROVIDED BY THE COPYRIGHT HOLDERS AND CONTRIBUTORS "AS
// IS" AND ANY EXPRESS OR IMPLIED WARRANTIES, INCLUDING, BUT NOT LIMITED
// TO, THE IMPLIED WARRANTIES OF MERCHANTABILITY AND FITNESS FOR A
// PARTICULAR PURPOSE ARE DISCLAIMED. IN NO EVENT SHALL THE COPYRIGHT OWNER
// OR CONTRIBUTORS BE LIABLE FOR ANY DIRECT, INDIRECT, INCIDENTAL, SPECIAL,
// EXEMPLARY, OR CONSEQUENTIAL DAMAGES (INCLUDING, BUT NOT LIMITED TO,
// PROCUREMENT OF SUBSTITUTE GOODS OR SERVICES; LOSS OF USE, DATA, OR
// PROFITS; OR BUSINESS INTERRUPTION) HOWEVER CAUSED AND ON ANY THEORY OF
// LIABILITY, WHETHER IN CONTRACT, STRICT LIABILITY, OR TORT (INCLUDING
// NEGLIGENCE OR OTHERWISE) ARISING IN ANY WAY OUT OF THE USE OF THIS
// SOFTWARE, EVEN IF ADVISED OF THE POSSIBILITY OF SUCH DAMAGE.

#include "BloodVesselJunction.h"

void BloodVesselJunction::setup_dofs(DOFHandler &dofhandler) {
  if (inlet_nodes.size() != 1) {
    throw std::runtime_error(
        "Blood vessel junction does not support multiple inlets.");
  }

  num_outlets = outlet_nodes.size();
  Block::setup_dofs_(dofhandler, num_outlets + 1, {});
  num_triplets.F = 1 + 4 * num_outlets;
  num_triplets.E = 3 * num_outlets;
  num_triplets.D = 2 * num_outlets;
}

void BloodVesselJunction::update_constant(SparseSystem &system,
                                          std::vector<double> &parameters) {
  // Mass conservation
  system.F.coeffRef(global_eqn_ids[0], global_var_ids[1]) = 1.0;

  for (size_t i = 0; i < num_outlets; i++) {
<<<<<<< HEAD
    double inductance = parameters[global_param_ids[num_outlets + i]];
    system.F.coeffRef(global_eqn_ids[0],
                      global_var_ids[3 + 2 * i]) = -1.0;

    system.F.coeffRef(global_eqn_ids[i + 1], global_var_ids[0]) =
=======
    double inductance = parameters[this->global_param_ids[num_outlets + i]];
    double resistance = parameters[this->global_param_ids[i]];
    system.F.coeffRef(this->global_eqn_ids[0],
                      this->global_var_ids[3 + 2 * i]) = -1.0;
    system.F.coeffRef(this->global_eqn_ids[i + 1],
                      this->global_var_ids[3 + 2 * i]) = -resistance;
    system.F.coeffRef(this->global_eqn_ids[i + 1], this->global_var_ids[0]) =
>>>>>>> b87169e3
        1.0;
    system.F.coeffRef(global_eqn_ids[i + 1],
                      global_var_ids[2 + 2 * i]) = -1.0;

    system.E.coeffRef(global_eqn_ids[i + 1],
                      global_var_ids[3 + 2 * i]) = -inductance;
  }
}

void BloodVesselJunction::update_solution(
    SparseSystem &system, std::vector<double> &parameters,
    Eigen::Matrix<double, Eigen::Dynamic, 1> &y,
    Eigen::Matrix<double, Eigen::Dynamic, 1> &dy) {
  for (size_t i = 0; i < num_outlets; i++) {
    // Get parameters
<<<<<<< HEAD
    auto resistance = parameters[global_param_ids[i]];
=======
>>>>>>> b87169e3
    auto stenosis_coeff =
        parameters[global_param_ids[2 * num_outlets + i]];
    auto q_out = y[global_var_ids[3 + 2 * i]];
    auto stenosis_resistance = stenosis_coeff * fabs(q_out);

    // Mass conservation
<<<<<<< HEAD
    system.F.coeffRef(global_eqn_ids[i + 1],
                      global_var_ids[3 + 2 * i]) =
        -resistance - stenosis_resistance;

    system.D.coeffRef(global_eqn_ids[i + 1],
                      global_var_ids[3 + 2 * i]) = -stenosis_resistance;
=======
    system.C(this->global_eqn_ids[i + 1]) = -stenosis_resistance * q_out;
    system.dC_dy.coeffRef(this->global_eqn_ids[i + 1],
                          this->global_var_ids[3 + 2 * i]) =
        -2.0 * stenosis_resistance;
>>>>>>> b87169e3
  }
}

void BloodVesselJunction::update_gradient(
    Eigen::SparseMatrix<double> &jacobian,
    Eigen::Matrix<double, Eigen::Dynamic, 1> &residual,
    Eigen::Matrix<double, Eigen::Dynamic, 1> &alpha, std::vector<double> &y,
    std::vector<double> &dy) {
  auto p_in = y[global_var_ids[0]];
  auto q_in = y[global_var_ids[1]];

  residual(global_eqn_ids[0]) = q_in;
  for (size_t i = 0; i < num_outlets; i++) {
    // Get parameters
    auto resistance = alpha[global_param_ids[i]];
    auto inductance = alpha[global_param_ids[num_outlets + i]];
    double stenosis_coeff = 0.0;
    if (global_param_ids.size() / num_outlets > 2) {
      stenosis_coeff = alpha[global_param_ids[2 * num_outlets + i]];
    }
    auto q_out = y[global_var_ids[3 + 2 * i]];
    auto p_out = y[global_var_ids[2 + 2 * i]];
    auto dq_out = dy[global_var_ids[3 + 2 * i]];
    auto stenosis_resistance = stenosis_coeff * fabs(q_out);

    // Resistance
    jacobian.coeffRef(global_eqn_ids[i + 1], global_param_ids[i]) =
        -q_out;

    // Inductance
    jacobian.coeffRef(global_eqn_ids[i + 1],
                      global_param_ids[num_outlets + i]) = -dq_out;

    // Stenosis Coefficent
    if (global_param_ids.size() / num_outlets > 2) {
      jacobian.coeffRef(global_eqn_ids[i + 1],
                        global_param_ids[2 * num_outlets + i]) =
          -fabs(q_out) * q_out;
    }

    residual(global_eqn_ids[0]) -= q_out;
    residual(global_eqn_ids[i + 1]) =
        p_in - p_out - (resistance + stenosis_resistance) * q_out -
        inductance * dq_out;
  }
}
<|MERGE_RESOLUTION|>--- conflicted
+++ resolved
@@ -49,21 +49,13 @@
   system.F.coeffRef(global_eqn_ids[0], global_var_ids[1]) = 1.0;
 
   for (size_t i = 0; i < num_outlets; i++) {
-<<<<<<< HEAD
     double inductance = parameters[global_param_ids[num_outlets + i]];
+    double resistance = parameters[global_param_ids[i]];
     system.F.coeffRef(global_eqn_ids[0],
                       global_var_ids[3 + 2 * i]) = -1.0;
-
+    system.F.coeffRef(global_eqn_ids[i + 1],
+                      global_var_ids[3 + 2 * i]) = -resistance;
     system.F.coeffRef(global_eqn_ids[i + 1], global_var_ids[0]) =
-=======
-    double inductance = parameters[this->global_param_ids[num_outlets + i]];
-    double resistance = parameters[this->global_param_ids[i]];
-    system.F.coeffRef(this->global_eqn_ids[0],
-                      this->global_var_ids[3 + 2 * i]) = -1.0;
-    system.F.coeffRef(this->global_eqn_ids[i + 1],
-                      this->global_var_ids[3 + 2 * i]) = -resistance;
-    system.F.coeffRef(this->global_eqn_ids[i + 1], this->global_var_ids[0]) =
->>>>>>> b87169e3
         1.0;
     system.F.coeffRef(global_eqn_ids[i + 1],
                       global_var_ids[2 + 2 * i]) = -1.0;
@@ -79,29 +71,16 @@
     Eigen::Matrix<double, Eigen::Dynamic, 1> &dy) {
   for (size_t i = 0; i < num_outlets; i++) {
     // Get parameters
-<<<<<<< HEAD
-    auto resistance = parameters[global_param_ids[i]];
-=======
->>>>>>> b87169e3
     auto stenosis_coeff =
         parameters[global_param_ids[2 * num_outlets + i]];
     auto q_out = y[global_var_ids[3 + 2 * i]];
     auto stenosis_resistance = stenosis_coeff * fabs(q_out);
 
     // Mass conservation
-<<<<<<< HEAD
-    system.F.coeffRef(global_eqn_ids[i + 1],
-                      global_var_ids[3 + 2 * i]) =
-        -resistance - stenosis_resistance;
-
-    system.D.coeffRef(global_eqn_ids[i + 1],
-                      global_var_ids[3 + 2 * i]) = -stenosis_resistance;
-=======
-    system.C(this->global_eqn_ids[i + 1]) = -stenosis_resistance * q_out;
-    system.dC_dy.coeffRef(this->global_eqn_ids[i + 1],
-                          this->global_var_ids[3 + 2 * i]) =
+    system.C(global_eqn_ids[i + 1]) = -stenosis_resistance * q_out;
+    system.dC_dy.coeffRef(global_eqn_ids[i + 1],
+                          global_var_ids[3 + 2 * i]) =
         -2.0 * stenosis_resistance;
->>>>>>> b87169e3
   }
 }
 
