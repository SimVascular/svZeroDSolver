--- conflicted
+++ resolved
@@ -25,10 +25,4 @@
         f.write(result.to_json())
 
     # print for confirmation
-<<<<<<< HEAD
-    print(f'Reference solution for test case {testname} computed and saved to {result_filename}. Please verify that the results are as expected.')
-=======
-    print(f'Reference solution for test case {testname} computed and saved to {result_filename}. Please verify that the results are as expected.')
-
-compute_ref_sol("closedLoopDefinedPeriod.json")
->>>>>>> dd1d1322
+    print(f'Reference solution for test case {testname} computed and saved to {result_filename}. Please verify that the results are as expected.')