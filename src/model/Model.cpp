// Copyright (c) Stanford University, The Regents of the University of
//               California, and others.
//
// All Rights Reserved.
//
// See Copyright-SimVascular.txt for additional details.
//
// Permission is hereby granted, free of charge, to any person obtaining
// a copy of this software and associated documentation files (the
// "Software"), to deal in the Software without restriction, including
// without limitation the rights to use, copy, modify, merge, publish,
// distribute, sublicense, and/or sell copies of the Software, and to
// permit persons to whom the Software is furnished to do so, subject
// to the following conditions:
//
// The above copyright notice and this permission notice shall be included
// in all copies or substantial portions of the Software.
//
// THIS SOFTWARE IS PROVIDED BY THE COPYRIGHT HOLDERS AND CONTRIBUTORS "AS
// IS" AND ANY EXPRESS OR IMPLIED WARRANTIES, INCLUDING, BUT NOT LIMITED
// TO, THE IMPLIED WARRANTIES OF MERCHANTABILITY AND FITNESS FOR A
// PARTICULAR PURPOSE ARE DISCLAIMED. IN NO EVENT SHALL THE COPYRIGHT OWNER
// OR CONTRIBUTORS BE LIABLE FOR ANY DIRECT, INDIRECT, INCIDENTAL, SPECIAL,
// EXEMPLARY, OR CONSEQUENTIAL DAMAGES (INCLUDING, BUT NOT LIMITED TO,
// PROCUREMENT OF SUBSTITUTE GOODS OR SERVICES; LOSS OF USE, DATA, OR
// PROFITS; OR BUSINESS INTERRUPTION) HOWEVER CAUSED AND ON ANY THEORY OF
// LIABILITY, WHETHER IN CONTRACT, STRICT LIABILITY, OR TORT (INCLUDING
// NEGLIGENCE OR OTHERWISE) ARISING IN ANY WAY OUT OF THE USE OF THIS
// SOFTWARE, EVEN IF ADVISED OF THE POSSIBILITY OF SUCH DAMAGE.

#include "Model.h"

template <typename block_type>
BlockFactoryFunc block_factory() {
  return [](int count, Model *model) -> Block * {
    return new block_type(count, model);
  };
}

Model::Model() {
  // Add all implemented blocks to factory
  block_factory_map = {
      {"BloodVessel", block_factory<BloodVessel>()},
      {"BloodVesselJunction", block_factory<BloodVesselJunction>()},
      {"ClosedLoopCoronaryLeft", block_factory<ClosedLoopCoronaryLeftBC>()},
      {"ClosedLoopCoronaryRight", block_factory<ClosedLoopCoronaryRightBC>()},
      {"ClosedLoopHeartAndPulmonary",
       block_factory<ClosedLoopHeartPulmonary>()},
      {"ClosedLoopRCR", block_factory<ClosedLoopRCRBC>()},
      {"CORONARY", block_factory<OpenLoopCoronaryBC>()},
      {"FLOW", block_factory<FlowReferenceBC>()},
      {"NORMAL_JUNCTION", block_factory<Junction>()},
      {"PRESSURE", block_factory<PressureReferenceBC>()},
      {"RCR", block_factory<WindkesselBC>()},
      {"RESISTANCE", block_factory<ResistanceBC>()},
      {"resistive_junction", block_factory<ResistiveJunction>()},
      {"ValveTanh", block_factory<ValveTanh>()},
      {"ChamberElastanceInductor", block_factory<ChamberElastanceInductor>()},
      {"BloodVesselCRL", block_factory<BloodVesselCRL>()},
      {"RegazzoniValve", block_factory<RegazzoniValve>()},
      {"RegazzoniChamber", block_factory<RegazzoniChamber>()},
      {"KungVentricle", block_factory<RegazzoniChamber>()}};


      
}

Model::~Model() {}

Block *Model::create_block(const std::string &block_type) {
  // Get block from factory
  auto it = block_factory_map.find(block_type);
  if (it == block_factory_map.end()) {
    throw std::runtime_error("Invalid block type " + block_type);
  }
  Block *block = it->second(block_count, this);
  return block;
}

int Model::add_block(Block *block, const std::string_view &name,
                     const std::vector<int> &block_param_ids, bool internal) {
  // Set global parameter IDs
  block->setup_params_(block_param_ids);

  auto name_string = static_cast<std::string>(name);

  if (internal) {
    hidden_blocks.push_back(std::shared_ptr<Block>(block));
  } else {
    blocks.push_back(std::shared_ptr<Block>(block));
  }

  block_types.push_back(block->block_type);
  block_index_map.insert({name_string, block_count});
  block_names.push_back(name_string);

  return block_count++;
}

int Model::add_block(const std::string &block_name,
                     const std::vector<int> &block_param_ids,
                     const std::string_view &name, bool internal) {
  // Generate block from factory
  auto block = this->create_block(block_name);

  // Add block to model
  return this->add_block(block, name, block_param_ids, internal);
}

bool Model::has_block(const std::string &name) const {
  if (block_index_map.find(name) == block_index_map.end()) {
    return false;
  } else {
    return true;
  }
}

Block *Model::get_block(const std::string_view &name) const {
  auto name_string = static_cast<std::string>(name);

  if (!has_block(name_string)) {
    throw std::runtime_error("No block defined with name " + name_string);
  }

  return blocks[block_index_map.at(name_string)].get();
}

Block *Model::get_block(int block_id) const {
  if (block_id >= blocks.size()) {
    return hidden_blocks[block_id - blocks.size()].get();
  }

  return blocks[block_id].get();
}

BlockType Model::get_block_type(const std::string_view &name) const {
  auto name_string = static_cast<std::string>(name);

  if (block_index_map.find(name_string) == block_index_map.end()) {
    throw std::runtime_error("Could not find block with name " + name_string);
  }

  return block_types[block_index_map.at(name_string)];
}

std::string Model::get_block_name(int block_id) const {
  return block_names[block_id];
}

int Model::add_node(const std::vector<Block *> &inlet_eles,
                    const std::vector<Block *> &outlet_eles,
                    const std::string_view &name) {
  DEBUG_MSG("Adding node " << name);
  auto node = std::shared_ptr<Node>(
      new Node(node_count, inlet_eles, outlet_eles, this));
  nodes.push_back(node);
  node_names.push_back(static_cast<std::string>(name));

  return node_count++;
}

std::string Model::get_node_name(int node_id) const {
  return node_names[node_id];
}

int Model::add_parameter(double value) {
  parameters.push_back(Parameter(parameter_count, value));
  parameter_values.push_back(parameters.back().get(0.0));
  return parameter_count++;
}

int Model::add_parameter(const std::vector<double> &times,
                         const std::vector<double> &values, bool periodic) {
  auto param = Parameter(parameter_count, times, values, periodic);
  if (periodic && (param.is_constant == false)) {
    if ((this->cardiac_cycle_period > 0.0) &&
        (param.cycle_period != this->cardiac_cycle_period)) {
      throw std::runtime_error(
          "Inconsistent cardiac cycle period defined in parameters");
    }
    this->cardiac_cycle_period = param.cycle_period;
  }
  parameter_values.push_back(param.get(0.0));
  parameters.push_back(std::move(param));
  return parameter_count++;
}

Parameter *Model::get_parameter(int param_id) { return &parameters[param_id]; }

double Model::get_parameter_value(int param_id) const {
  return parameter_values[param_id];
}

void Model::update_parameter_value(int param_id, double param_value) {
  parameter_values[param_id] = param_value;
}

void Model::finalize() {
  DEBUG_MSG("Setup degrees-of-freedom of nodes");
  for (auto &node : nodes) {
    node->setup_dofs(dofhandler);
  }
  DEBUG_MSG("Setup degrees-of-freedom of blocks");
  for (auto &block : blocks) {
    block->setup_dofs(dofhandler);
  }
  DEBUG_MSG("Setup model-dependent parameters");
  for (auto &block : blocks) {
    block->setup_model_dependent_params();
  }

<<<<<<< HEAD
  // if (cardiac_cycle_period < 0.0) {
  //   cardiac_cycle_period = 1.0;
  // }
=======
  if (cardiac_cycle_period < 0.0) {
    cardiac_cycle_period =  1.0;
  }
>>>>>>> dd1d1322
}

int Model::get_num_blocks(bool internal) const {
  int num_blocks = blocks.size();

  if (internal) {
    num_blocks += hidden_blocks.size();
  }

  return num_blocks;
}

void Model::update_constant(SparseSystem &system) {
  for (auto block : blocks) {
    block->update_constant(system, parameter_values);
  }
}

void Model::update_time(SparseSystem &system, double time) {
  this->time = time;

  for (auto &param : parameters) {
    parameter_values[param.id] = param.get(time);
  }

  for (auto block : blocks) {
    block->update_time(system, parameter_values);
  }
}

void Model::update_solution(SparseSystem &system,
                            Eigen::Matrix<double, Eigen::Dynamic, 1> &y,
                            Eigen::Matrix<double, Eigen::Dynamic, 1> &dy) {
  for (auto block : blocks) {
    block->update_solution(system, parameter_values, y, dy);
  }
}

void Model::post_solve(Eigen::Matrix<double, Eigen::Dynamic, 1> &y) {
  for (auto block : blocks) {
    block->post_solve(y);
  }
}

void Model::to_steady() {
  for (auto &param : parameters) {
    param.to_steady();
  }

  // Special handling for time-varying capacitance
  for (size_t i = 0; i < get_num_blocks(true); i++) {
    get_block(i)->steady = true;
    if ((block_types[i] == BlockType::windkessel_bc) ||
        (block_types[i] == BlockType::closed_loop_rcr_bc)) {
      int param_id_capacitance = blocks[i]->global_param_ids[1];
      double value = parameters[param_id_capacitance].get(0.0);
      param_value_cache.insert({param_id_capacitance, value});
      parameters[param_id_capacitance].update(0.0);
    }
  }
}

void Model::to_unsteady() {
  for (auto &param : parameters) {
    param.to_unsteady();
  }
  for (auto &[param_id_capacitance, value] : param_value_cache) {
    // DEBUG_MSG("Setting Windkessel capacitance back to " << value);
    parameters[param_id_capacitance].update(value);
  }
  for (size_t i = 0; i < get_num_blocks(true); i++) {
    get_block(i)->steady = false;
  }
}

TripletsContributions Model::get_num_triplets() const {
  TripletsContributions triplets_sum;

  for (auto &elem : blocks) {
    triplets_sum += elem->get_num_triplets();
  }

  return triplets_sum;
}

void Model::setup_initial_state_dependent_parameters(State initial_state) {
  DEBUG_MSG("Setup initial state dependent parameters");
  for (auto &block : blocks) {
    block->setup_initial_state_dependent_params(initial_state,
                                                parameter_values);
  }
}

void Model::update_has_windkessel_bc(bool has_windkessel) {
  has_windkessel_bc = has_windkessel;
}

void Model::update_largest_windkessel_time_constant(double time_constant) {
  largest_windkessel_time_constant = time_constant;
}

bool Model::get_has_windkessel_bc() { return has_windkessel_bc; }

double Model::get_largest_windkessel_time_constant() {
  return largest_windkessel_time_constant;
}<|MERGE_RESOLUTION|>--- conflicted
+++ resolved
@@ -209,15 +209,9 @@
     block->setup_model_dependent_params();
   }
 
-<<<<<<< HEAD
-  // if (cardiac_cycle_period < 0.0) {
-  //   cardiac_cycle_period = 1.0;
-  // }
-=======
   if (cardiac_cycle_period < 0.0) {
     cardiac_cycle_period =  1.0;
   }
->>>>>>> dd1d1322
 }
 
 int Model::get_num_blocks(bool internal) const {
