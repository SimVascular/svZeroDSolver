import os
import json
import pysvzerod
import argparse
import sys

this_file_dir = os.path.abspath(os.path.dirname(__file__))

def compute_reference_solution(testname):
    '''
    compute reference solution for a test case

    :param testname: name of the test case json to compute reference solution for
    '''

    # testfiles = [f for f in os.listdir('tests/cases') if os.path.isfile(os.path.join('tests/cases', f))]

    # we only want to test the solver, not the calibrator
    # testfiles.remove("steadyFlow_calibration.json")

    # compute result
    result = pysvzerod.simulate(json.load(open(os.path.join(this_file_dir, 'cases', testname))))

    # save result
    result_filename = os.path.join(this_file_dir, 'cases', 'results', 'result_' + testname)

    # save to json
    result.to_json(result_filename)

<<<<<<< HEAD
    # print for confirmation
    print(f'Reference solution for test case {testname} computed and saved to {result_filename}. Please verify that the results are as expected.')
=======
    print(f'Reference solution for test case {testname} computed and saved to {result_filename}. Please verify that the results are as expected.')
    
def compute_all_ref_sol(tolerance=None):
    """
    Compute reference solutions for all test cases in the 'cases' directory.
    This function iterates through all JSON files in the 'cases' directory
    and computes their reference solutions.
    """
    testfiles = [f for f in os.listdir(os.path.join(this_file_dir, 'cases')) if f.endswith('.json')]
    testfiles.remove("steadyFlow_calibration.json")
    for testfile in testfiles:
        if tolerance is not None:
            set_absolute_tolerance(testfile, tolerance)

        compute_reference_solution(testfile)


def set_absolute_tolerance(case_name, tolerance):
    """
    Set the absolute tolerance for a specific test case.

    Args:
        case_name: Name of the test case.
        tolerance: Absolute tolerance value.
    """
    # Load the existing configuration
    with open(os.path.join(this_file_dir, "cases", case_name), "r") as f:
        config = json.load(f)

    # Set the absolute tolerance
    config["simulation_parameters"]["absolute_tolerance"] = tolerance

    # Save the updated configuration
    with open(os.path.join(this_file_dir, "cases", case_name), "w") as f:
        json.dump(config, f, indent=4)
        

def main():
    parser = argparse.ArgumentParser(description="Compute reference solution for a specified test case.")
    parser.add_argument(
        "test_case_name",
        help="Name of the test case or 'all' to compute for all test cases"
    )
    parser.add_argument(
        "--abs-tol",
        type=float,
        help="Absolute tolerance to use for the test case (only applies to single test cases)"
    )

    args = parser.parse_args()

    if args.test_case_name == "all":
        if args.abs_tol is not None:
            compute_all_ref_sol(args.abs_tol)
        else:
            compute_all_ref_sol()
    else:
        print("Computing reference solution for test case:", args.test_case_name)
        if args.abs_tol is not None:
            set_absolute_tolerance(args.test_case_name, args.abs_tol)
        compute_reference_solution(args.test_case_name)

if __name__ == "__main__":
    
    main()
>>>>>>> 064c07d5
<|MERGE_RESOLUTION|>--- conflicted
+++ resolved
@@ -27,10 +27,6 @@
     # save to json
     result.to_json(result_filename)
 
-<<<<<<< HEAD
-    # print for confirmation
-    print(f'Reference solution for test case {testname} computed and saved to {result_filename}. Please verify that the results are as expected.')
-=======
     print(f'Reference solution for test case {testname} computed and saved to {result_filename}. Please verify that the results are as expected.')
     
 def compute_all_ref_sol(tolerance=None):
@@ -95,5 +91,4 @@
 
 if __name__ == "__main__":
     
-    main()
->>>>>>> 064c07d5
+    main()