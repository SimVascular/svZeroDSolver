--- conflicted
+++ resolved
@@ -56,16 +56,10 @@
 
 void SparseSystem::reserve(Model *model) {
   auto num_triplets = model->get_num_triplets();
-<<<<<<< HEAD
   F.reserve(num_triplets.F);
   E.reserve(num_triplets.E);
-  D.reserve(num_triplets.D);
-=======
-  F.reserve(num_triplets["F"]);
-  E.reserve(num_triplets["E"]);
-  dC_dy.reserve(num_triplets["D"]);
-  dC_dydot.reserve(num_triplets["D"]);
->>>>>>> b87169e3
+  dC_dy.reserve(num_triplets.D);
+  dC_dydot.reserve(num_triplets.D);
   model->update_constant(*this);
   model->update_time(*this, 0.0);
 
@@ -79,14 +73,9 @@
 
   F.makeCompressed();
   E.makeCompressed();
-<<<<<<< HEAD
-  D.makeCompressed();
-  jacobian.reserve(num_triplets.F + num_triplets.E);  // Just an estimate
-=======
   dC_dy.makeCompressed();
   dC_dydot.makeCompressed();
-  jacobian.reserve(num_triplets["F"] + num_triplets["E"]);  // Just an estimate
->>>>>>> b87169e3
+  jacobian.reserve(num_triplets.F + num_triplets.E);  // Just an estimate
   update_jacobian(1.0);  // Update it once to have sparsity pattern
   jacobian.makeCompressed();
   solver->analyzePattern(jacobian);  // Let solver analyze pattern
