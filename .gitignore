--- conflicted
+++ resolved
@@ -37,10 +37,4 @@
 *.swp
 
 # Node modules (for directed graph visualization)
-<<<<<<< HEAD
-node_modules/
-
-.github
-=======
-node_modules/
->>>>>>> 54ecc45f
+node_modules/