--- conflicted
+++ resolved
@@ -16,10 +16,6 @@
 
 RTOL_PRES = 1.0e-7
 RTOL_FLOW = 1.0e-7
-<<<<<<< HEAD
-
-=======
->>>>>>> 4cc4e5bd
 
 def execute_pysvzerod(testfile, mode):
     """Execute pysvzerod (via Python interface or executable).
@@ -33,6 +29,7 @@
     # read configuration
     with open(testfile) as ff:
         config = json.load(ff)
+
     if coverage:
         # run via executable (slow)
         with TemporaryDirectory() as tempdir:
@@ -132,46 +129,7 @@
         rtol_flow
         ):
 
-    res, _ = execute_pysvzerod(test_config, "solver")
 
-    if res.shape[1] >= 6:
-        # we have a result with fields [name, time, p_in, p_out, q_in, q_out] SOME HAVE GREATTER LENGTH NEED TO ADDRESS
-        pressure_cols = ["pressure_in", "pressure_out"]
-        flow_cols = ["flow_in", "flow_out"]
-
-        bool_df = pd.DataFrame(index=res.index, columns=res.columns, dtype=bool)
-
-        for col in res.columns:
-            tol = RTOL_PRES if col in pressure_cols else RTOL_FLOW if col in flow_cols else None
-            if tol is not None:
-                rel_diff = np.abs(res[col] - ref[col]) - tol - tol * np.abs(ref[col])
-                check = rel_diff <= 0.0
-                bool_df[col] = check  # True if difference is below tolerance
-
-        if not bool_df.all().all():  # Check if any value exceeded tolerance
-            # Extract only differing rows/columns for a cleaner error message
-            differing_locs = np.where(~bool_df)  # Shows only the out-of-tolerance values
-            differing_indices = res.index[differing_locs[0]]
-            differing_columns = res.columns[differing_locs[1]]
-
-            if differing_indices.any():  # If any differences are found
-                diff_locations = list(zip(differing_indices, differing_columns))
-                # find the value where the difference exceeds tolerance
-                for i, col in diff_locations:
-                    if i in res.index and col in res.columns:
-                        # Get the actual values from both result and reference
-                        diff_values = (res.at[i, col], ref.at[i, col])
-                        tol = RTOL_PRES if col in pressure_cols else RTOL_FLOW if col in flow_cols else None
-                        print(f"Test failed in field {col}: {diff_values[0]} (result) vs {diff_values[1]} (reference) with relative difference {abs(diff_values[0] - diff_values[1]) - tol - tol * np.abs(diff_values[1])} greater than zero.")
-                diff_values = [(res.at[i, col], ref.at[i, col]) for i, col in diff_locations]
-
-                raise AssertionError(f"Differences exceed tolerance.")
-
-<<<<<<< HEAD
-    else:
-        # we have a result with fields [name, time, y] and the result must be compared based on the name field. name is of format [flow:vessel:outlet]
-        # we will compare the average of each branch
-=======
     res, config = execute_pysvzerod(test_config, "solver")
 
     output_variable_based = config["simulation_parameters"].get("output_variable_based", False)
@@ -187,31 +145,7 @@
         else:
             raise AssertionError("Differences exceed tolerance but no specific rows found.")
 
->>>>>>> 4cc4e5bd
 
-        # Merge both datasets on 'Object' and 't' to align values
-        res_merged = ref.merge(res, on=["name", "time"], suffixes=("_expected", "_actual"))
-
-        # Compute relative difference
-        def compute_relative_difference(row):
-            tol = RTOL_FLOW if "flow" in row["name"] else RTOL_PRES
-            return abs(row["y_actual"] - row["y_expected"]) - tol - (tol * abs(row["y_expected"]))
-        res_merged["Relative_Difference"] = res_merged.apply(compute_relative_difference, axis=1)
-
-        # Apply object-specific tolerance
-        res_merged["Within_Tolerance"] = res_merged.apply(
-            lambda row: row["Relative_Difference"] <= 0.0, axis=1
-        )
-
-        if not res_merged["Within_Tolerance"].all():
-            # Extract only differing rows for a cleaner error message
-            differing_rows = res_merged[~res_merged["Within_Tolerance"]]
-            if not differing_rows.empty:
-                diff_info = differing_rows[["name", "time", "y_expected", "y_actual", "Relative_Difference"]]
-                print("Test failed in the following rows:\n", diff_info.to_string(index=False))
-                raise AssertionError("Differences exceed tolerance.")
-            else:
-                raise AssertionError("Differences exceed tolerance but no specific rows found.")
 
 def run_test_case_by_name(name, output_variable_based=False, folder="."):
     """Run a test case by its case name.
