# Python
__pycache__
*.pyc

# simulation output
*.csv

# macOS file system
.DS_Store

# Patches
*.diff
/dist
*.egg-info

# Testing
.coverage*
/htmlcov
*.prof
*.vscode
public

# Documentation
docs/build

# C++ build and externals directories
Release*/
Debug*/
externals/
*.so
build*/

# IDE
.cproject
.project
.settings
*.swp

# Node modules (for directed graph visualization)
node_modules/

<<<<<<< HEAD
.github
=======
.github
>>>>>>> f2f1bb98
<|MERGE_RESOLUTION|>--- conflicted
+++ resolved
@@ -39,8 +39,4 @@
 # Node modules (for directed graph visualization)
 node_modules/
 
-<<<<<<< HEAD
-.github
-=======
-.github
->>>>>>> f2f1bb98
+.github