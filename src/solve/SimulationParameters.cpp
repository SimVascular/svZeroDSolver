--- conflicted
+++ resolved
@@ -412,20 +412,11 @@
             "Error: The specified connection type for outlet "
             "external_coupling_block is invalid.");
       }
-<<<<<<< HEAD
-      // Add connection only for closedLoopRCR and BloodVessel and
-      // BloodVesselCRL. Connection to ClosedLoopHeartAndPulmonary will be
-      // handled in ClosedLoopHeartAndPulmonary creation.
-      if ((connected_type == "ClosedLoopRCR") ||
-          (connected_type == "BloodVessel") ||
-          (connected_type == "BloodVesselCRL") ||
-=======
       // Add connection only for closedLoopRCR and BloodVessel
       // Connection to ClosedLoopHeartAndPulmonary will be
       // handled in ClosedLoopHeartAndPulmonary creation.
       if ((connected_type == "ClosedLoopRCR") ||
           (connected_type == "BloodVessel") ||
->>>>>>> f2f1bb98
           (connected_type == "BloodVesselA")) {
         connections.push_back({connected_block, coupling_name});
       }  // connected_type == "ClosedLoopRCR"
