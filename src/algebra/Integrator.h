// Copyright (c) Stanford University, The Regents of the University of
//               California, and others.
//
// All Rights Reserved.
//
// See Copyright-SimVascular.txt for additional details.
//
// Permission is hereby granted, free of charge, to any person obtaining
// a copy of this software and associated documentation files (the
// "Software"), to deal in the Software without restriction, including
// without limitation the rights to use, copy, modify, merge, publish,
// distribute, sublicense, and/or sell copies of the Software, and to
// permit persons to whom the Software is furnished to do so, subject
// to the following conditions:
//
// The above copyright notice and this permission notice shall be included
// in all copies or substantial portions of the Software.
//
// THIS SOFTWARE IS PROVIDED BY THE COPYRIGHT HOLDERS AND CONTRIBUTORS "AS
// IS" AND ANY EXPRESS OR IMPLIED WARRANTIES, INCLUDING, BUT NOT LIMITED
// TO, THE IMPLIED WARRANTIES OF MERCHANTABILITY AND FITNESS FOR A
// PARTICULAR PURPOSE ARE DISCLAIMED. IN NO EVENT SHALL THE COPYRIGHT OWNER
// OR CONTRIBUTORS BE LIABLE FOR ANY DIRECT, INDIRECT, INCIDENTAL, SPECIAL,
// EXEMPLARY, OR CONSEQUENTIAL DAMAGES (INCLUDING, BUT NOT LIMITED TO,
// PROCUREMENT OF SUBSTITUTE GOODS OR SERVICES; LOSS OF USE, DATA, OR
// PROFITS; OR BUSINESS INTERRUPTION) HOWEVER CAUSED AND ON ANY THEORY OF
// LIABILITY, WHETHER IN CONTRACT, STRICT LIABILITY, OR TORT (INCLUDING
// NEGLIGENCE OR OTHERWISE) ARISING IN ANY WAY OUT OF THE USE OF THIS
// SOFTWARE, EVEN IF ADVISED OF THE POSSIBILITY OF SUCH DAMAGE.
/**
 * @file Integrator.h
 * @brief Integrator source file
 */
#ifndef SVZERODSOLVER_ALGEBRA_INTEGRATOR_HPP_
#define SVZERODSOLVER_ALGEBRA_INTEGRATOR_HPP_

#include <Eigen/Dense>

#include "Model.h"
#include "State.h"

/**
 * @brief Generalized-alpha integrator
 *
 * This class handles the time integration scheme for solving 0D blood
 * flow system using the generalized-\f$\alpha\f$ method \cite JANSEN2000305.
 *
 * We are interested in solving the DAE system defined in SparseSystem for the
 * solutions, \f$\mathbf{y}_{n+1}\f$ and \f$\dot{\mathbf{y}}_{n+1}\f$, at the
 * next time, \f$t_{n+1}\f$, using the known solutions, \f$\mathbf{y}_{n}\f$
 * and \f$\dot{\mathbf{y}}_{n}\f$, at the current time, \f$t_{n}\f$. Note that
 * \f$t_{n+1} = t_{n} + \Delta t\f$, where \f$\Delta t\f$ is the time step
 * size.
 *
 * Using the generalized-\f$\alpha\f$ method, we launch a predictor step
 * and a series of multi-corrector steps to solve for \f$\mathbf{y}_{n+1}\f$
 * and \f$\dot{\mathbf{y}}_{n+1}\f$. Similar to other predictor-corrector
 * schemes, we evaluate the solutions at intermediate times between \f$t_{n}\f$
 * and \f$t_{n + 1}\f$. However, in the generalized-\f$\alpha\f$ method, we
 * evaluate \f$\mathbf{y}\f$ and \f$\dot{\mathbf{y}}\f$ at different
 * intermediate times. Specifically, we evaluate \f$\mathbf{y}\f$ at
 * \f$t_{n+\alpha_{f}}\f$ and \f$\dot{\mathbf{y}}\f$ at
 * \f$t_{n+\alpha_{m}}\f$, where \f$t_{n+\alpha_{f}} = t_{n} +
 * \alpha_{f}\Delta t\f$ and \f$t_{n+\alpha_{m}} = t_{n} + \alpha_{m}\Delta
 * t\f$. Here, \f$\alpha_{m}\f$ and \f$\alpha_{f}\f$ are the
 * generalized-\f$\alpha\f$ parameters, where \f$\alpha_{m} = \frac{3 - \rho}{2
 * + 2\rho}\f$ and \f$\alpha_{f} = \frac{1}{1 + \rho}\f$. In the 0D solver, we
 * set the spectral radius, \f$\rho\f$, to be \f$0.1\f$. For each time step, the
 * procedure works as follows.
 *
 * 1. \f$\textbf{Predictor step}\f$: First, we make an initial guess for
 * \f$\mathbf{y}_{n+1}\f$ and \f$\dot{\mathbf{y}}_{n+1}\f$,
 * \f[
 * \mathbf{y}_{n+1} = \mathbf{y}_{n},\\
 * \dot{\mathbf{y}}_{n+1} = \frac{\gamma - 1}{\gamma}\dot{\mathbf{y}}_{n},
 * \f]
 * where \f$\gamma = 0.5 + \alpha_{m} - \alpha_{f}\f$.
 *
 * 2. \f$\textbf{Initiator step}\f$: Then, we initialize the values of
 * \f$\dot{\mathbf{y}}_{n+\alpha_{m}}\f$ and
 * \f$\mathbf{y}_{n+\alpha_{f}}\f$,
 * \f[\dot{\mathbf{y}}_{n+\alpha_{m}}^{k=0} = \dot{\mathbf{y}}_{n} +
 * \alpha_{m}\left(\dot{\mathbf{y}}_{n+1} - \dot{\mathbf{y}}_{n}\right),\\
 * \mathbf{y}_{n+\alpha_{f}}^{k=0} = \mathbf{y}_{n} +
 * \alpha_{f}\left(\mathbf{y}_{n+1} - \mathbf{y}_{n}\right).\f]
<<<<<<< HEAD
 *
 * 3. \f$\textbf{Multi-corrector step}\f$: Then, for \f$k \in \left[0, N_{int}
 * - 1\right]\f$, we iteratively update our guess of
 * \f$\dot{\mathbf{y}}_{n+\alpha_{m}}^{k}\f$ and
 * \f$\mathbf{y}_{n+\alpha_{f}}^{k}\f$. We desire the residual,
 * \f$\textbf{r}\left(\dot{\mathbf{y}}_{n+\alpha_{m}}^{k + 1},
 * \mathbf{y}_{n+\alpha_{f}}^{k + 1}, t_{n+\alpha_{f}}\right)\f$, to be
 * \f$\textbf{0}\f$. We solve this system using Newton's method. For details,see
 * SparseSystem.
 *
=======
 *
 * 3. \f$\textbf{Multi-corrector step}\f$: Then, for \f$k \in \left[0, N_{int}
 * - 1\right]\f$, we iteratively update our guess of
 * \f$\dot{\mathbf{y}}_{n+\alpha_{m}}^{k}\f$ and
 * \f$\mathbf{y}_{n+\alpha_{f}}^{k}\f$. We desire the residual,
 * \f$\textbf{r}\left(\dot{\mathbf{y}}_{n+\alpha_{m}}^{k + 1},
 * \mathbf{y}_{n+\alpha_{f}}^{k + 1}, t_{n+\alpha_{f}}\right)\f$, to be
 * \f$\textbf{0}\f$. We solve this system using Newton's method. For details,see
 * SparseSystem.
 *
>>>>>>> 7182a1f1
 * 4. \f$\textbf{Update step}\f$: Finally, we update \f$\mathbf{y}_{n+1}\f$ and
 * \f$\dot{\mathbf{y}}_{n+1}\f$ using our final value of
 * \f$\dot{\mathbf{y}}_{n+\alpha_{m}}\f$ and
 * \f$\mathbf{y}_{n+\alpha_{f}}\f$. \f[
 * \mathbf{y}_{n+1} = \mathbf{y}_{n} +
 * \frac{\mathbf{y}_{n+\alpha_{f}}^{N_{int}} -
 * \mathbf{y}_{n}}{\alpha_{f}},\\ \dot{\mathbf{y}}_{n+1} =
 * \dot{\mathbf{y}}_{n} + \frac{\dot{\mathbf{y}}_{n+\alpha_{m}}^{N_{int}} -
 * \dot{\mathbf{y}}_{n}}{\alpha_{m}} \f]
 *
 */
class Integrator {
 private:
  double alpha_m;
  double alpha_f;
  double alpha_m_inv;
  double alpha_f_inv;
  double gamma;
  double gamma_inv;
  double time_step_size;
  double time_step_size_inv;
  double y_dot_coeff;
  double atol;
  double y_init_coeff;
  double ydot_init_coeff;
  int max_iter;
  int size;
  int n_iter = 0;
  int n_nonlin_iter = 0;
  Eigen::Matrix<double, Eigen::Dynamic, 1> y_af;
  Eigen::Matrix<double, Eigen::Dynamic, 1> ydot_am;
  SparseSystem system;
  Model *model;


 public:
  /**
   * @brief Construct a new Integrator object
   *
   * @param model The model to simulate
   * @param time_step_size Time step size for generalized-alpha step
   * @param rho Spectral radius for generalized-alpha step
   * @param atol Absolut tolerance for non-linear iteration termination
   * @param max_iter Maximum number of non-linear iterations
   */
  Integrator(Model *model, double time_step_size, double rho, double atol,
             int max_iter);

  /**
   * @brief Construct a new Integrator object
   *
   */
  Integrator();

  /**
   * @brief Destroy the Integrator object
   *
   */
  ~Integrator();

  /**
   * @brief Delete dynamically allocated memory (in class member
   * SparseSystem<double> system).
   */
  void clean();

  /**
   * @brief Update integrator parameter and system matrices with model parameter
   * updates.
   *
   * @param time_step_size Time step size for 0D model
   */
  void update_params(double time_step_size);

  /**
   * @brief Perform a time step
   *
   * @param state Current state
   * @param time Current time
   * @return New state
   */
<<<<<<< HEAD
  State step(const State &state, double time);
=======

  State step(const State& state, double time);
>>>>>>> 7182a1f1

  /**
   * @brief Get average number of nonlinear iterations in all step calls
   *
   */
  double avg_nonlin_iter();
};

#endif  // SVZERODSOLVER_ALGEBRA_INTEGRATOR_HPP_<|MERGE_RESOLUTION|>--- conflicted
+++ resolved
@@ -83,7 +83,6 @@
  * \alpha_{m}\left(\dot{\mathbf{y}}_{n+1} - \dot{\mathbf{y}}_{n}\right),\\
  * \mathbf{y}_{n+\alpha_{f}}^{k=0} = \mathbf{y}_{n} +
  * \alpha_{f}\left(\mathbf{y}_{n+1} - \mathbf{y}_{n}\right).\f]
-<<<<<<< HEAD
  *
  * 3. \f$\textbf{Multi-corrector step}\f$: Then, for \f$k \in \left[0, N_{int}
  * - 1\right]\f$, we iteratively update our guess of
@@ -94,18 +93,6 @@
  * \f$\textbf{0}\f$. We solve this system using Newton's method. For details,see
  * SparseSystem.
  *
-=======
- *
- * 3. \f$\textbf{Multi-corrector step}\f$: Then, for \f$k \in \left[0, N_{int}
- * - 1\right]\f$, we iteratively update our guess of
- * \f$\dot{\mathbf{y}}_{n+\alpha_{m}}^{k}\f$ and
- * \f$\mathbf{y}_{n+\alpha_{f}}^{k}\f$. We desire the residual,
- * \f$\textbf{r}\left(\dot{\mathbf{y}}_{n+\alpha_{m}}^{k + 1},
- * \mathbf{y}_{n+\alpha_{f}}^{k + 1}, t_{n+\alpha_{f}}\right)\f$, to be
- * \f$\textbf{0}\f$. We solve this system using Newton's method. For details,see
- * SparseSystem.
- *
->>>>>>> 7182a1f1
  * 4. \f$\textbf{Update step}\f$: Finally, we update \f$\mathbf{y}_{n+1}\f$ and
  * \f$\dot{\mathbf{y}}_{n+1}\f$ using our final value of
  * \f$\dot{\mathbf{y}}_{n+\alpha_{m}}\f$ and
@@ -119,27 +106,24 @@
  */
 class Integrator {
  private:
-  double alpha_m;
-  double alpha_f;
-  double alpha_m_inv;
-  double alpha_f_inv;
-  double gamma;
-  double gamma_inv;
-  double time_step_size;
-  double time_step_size_inv;
-  double y_dot_coeff;
-  double atol;
-  double y_init_coeff;
-  double ydot_init_coeff;
-  int max_iter;
-  int size;
-  int n_iter = 0;
-  int n_nonlin_iter = 0;
+  double alpha_m{0.0};
+  double alpha_f{0.0};
+  double alpha_m_inv{0.0};
+  double alpha_f_inv{0.0};
+  double gamma{0.0};
+  double gamma_inv{0.0};
+  double time_step_size{0.0};
+  double time_step_size_inv{0.0};
+  double y_dot_coeff{0.0};
+  double atol{0.0};
+  double y_init_coeff{0.0};
+  double ydot_init_coeff{0.0};
+  int max_iter{0};
+  int size{0};
   Eigen::Matrix<double, Eigen::Dynamic, 1> y_af;
   Eigen::Matrix<double, Eigen::Dynamic, 1> ydot_am;
   SparseSystem system;
-  Model *model;
-
+  Model* model{nullptr};
 
  public:
   /**
@@ -187,12 +171,7 @@
    * @param time Current time
    * @return New state
    */
-<<<<<<< HEAD
-  State step(const State &state, double time);
-=======
-
   State step(const State& state, double time);
->>>>>>> 7182a1f1
 
   /**
    * @brief Get average number of nonlinear iterations in all step calls
