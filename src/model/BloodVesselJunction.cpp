--- conflicted
+++ resolved
@@ -49,19 +49,13 @@
   system.F.coeffRef(global_eqn_ids[0], global_var_ids[1]) = 1.0;
 
   for (size_t i = 0; i < num_outlets; i++) {
-
     double inductance = parameters[global_param_ids[num_outlets + i]];
     double resistance = parameters[global_param_ids[i]];
     system.F.coeffRef(global_eqn_ids[0],
                       global_var_ids[3 + 2 * i]) = -1.0;
     system.F.coeffRef(global_eqn_ids[i + 1],
                       global_var_ids[3 + 2 * i]) = -resistance;
-<<<<<<< HEAD
-    system.F.coeffRef(global_eqn_ids[i + 1], global_var_ids[0]) =
-=======
     system.F.coeffRef(global_eqn_ids[i + 1], this->global_var_ids[0]) =
-
->>>>>>> 7182a1f1
         1.0;
     system.F.coeffRef(global_eqn_ids[i + 1],
                       global_var_ids[2 + 2 * i]) = -1.0;
@@ -83,14 +77,8 @@
     auto stenosis_resistance = stenosis_coeff * fabs(q_out);
 
     // Mass conservation
-<<<<<<< HEAD
-    system.C(global_eqn_ids[i + 1]) = -stenosis_resistance * q_out;
-    system.dC_dy.coeffRef(global_eqn_ids[i + 1],
-=======
-
     system.C(global_eqn_ids[i + 1]) = -stenosis_resistance * q_out;
     system.dC_dy.coeffRef(tglobal_eqn_ids[i + 1],
->>>>>>> 7182a1f1
                           global_var_ids[3 + 2 * i]) =
         -2.0 * stenosis_resistance;
   }
