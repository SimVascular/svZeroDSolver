// SPDX-FileCopyrightText: Copyright (c) Stanford University, The Regents of the
// University of California, and others. SPDX-License-Identifier: BSD-3-Clause
#include "csv_writer.h"

#include <iomanip>

/**
 * @brief Write results vessel based.
 *
 * @param times Sequence of time steps corresponding to the solutions
 * @param states Sequence of states corresponding to the time steps
 * @param model The underlying model
 * @param mean Toggle whether only the mean over all time steps should be
 * written
 * @param derivative Toggle whether to output time-derivatives
 * @return CSV encoded output string
 */
std::string to_vessel_csv(const std::vector<double>& times,
                          const std::vector<State>& states, const Model& model,
                          bool mean, bool derivative) {
  // Create string stream to buffer output
  std::stringstream out;

  // Set floating point format for the entire stream
  out << std::scientific << std::setprecision(16);

  // Write column labels
  if (derivative) {
    out << "name,time,flow_in,flow_out,pressure_in,pressure_out,d_flow_in,d_"
           "flow_out,d_pressure_in,d_pressure_out\n";
  } else {
    out << "name,time,flow_in,flow_out,pressure_in,pressure_out\n";
  }

  // Determine number of time steps
  int num_steps = times.size();

  int inflow_dof;
  int outflow_dof;
  int inpres_dof;
  int outpres_dof;
  for (size_t i = 0; i < model.get_num_blocks(); i++) {
    auto block = model.get_block(i);
    // Extract global solution indices of the block

<<<<<<< HEAD
    if (dynamic_cast<const BloodVessel *>(block) == nullptr &&
        dynamic_cast<const ChamberSphere *>(block) == nullptr &&
        dynamic_cast<const BloodVesselCRL *>(block) == nullptr &&
        dynamic_cast<const RegazzoniChamber *>(block) == nullptr &&
        dynamic_cast<const RegazzoniValve *>(block) == nullptr) {
=======
    if (dynamic_cast<const BloodVessel*>(block) == nullptr &&
        dynamic_cast<const ChamberSphere*>(block) == nullptr &&
        dynamic_cast<const PiecewiseCosineChamber*>(block) == nullptr &&
        dynamic_cast<const PiecewiseValve*>(block) == nullptr) {
>>>>>>> f2f1bb98
      continue;
    }

    std::string name = block->get_name();
    inflow_dof = block->inlet_nodes[0]->flow_dof;
    outflow_dof = block->outlet_nodes[0]->flow_dof;
    inpres_dof = block->inlet_nodes[0]->pres_dof;
    outpres_dof = block->outlet_nodes[0]->pres_dof;

    // Write the solution of the block to the output file
    if (derivative) {
      if (mean) {
        double inflow_mean = 0.0;
        double outflow_mean = 0.0;
        double inpres_mean = 0.0;
        double outpres_mean = 0.0;
        double d_inflow_mean = 0.0;
        double d_outflow_mean = 0.0;
        double d_inpres_mean = 0.0;
        double d_outpres_mean = 0.0;

        for (size_t i = 0; i < num_steps; i++) {
          inflow_mean += states[i].y[inflow_dof];
          outflow_mean += states[i].y[outflow_dof];
          inpres_mean += states[i].y[inpres_dof];
          outpres_mean += states[i].y[outpres_dof];
          d_inflow_mean += states[i].ydot[inflow_dof];
          d_outflow_mean += states[i].ydot[outflow_dof];
          d_inpres_mean += states[i].ydot[inpres_dof];
          d_outpres_mean += states[i].ydot[outpres_dof];
        }
        inflow_mean /= num_steps;
        outflow_mean /= num_steps;
        inpres_mean /= num_steps;
        outpres_mean /= num_steps;
        d_inflow_mean /= num_steps;
        d_outflow_mean /= num_steps;
        d_inpres_mean /= num_steps;
        d_outpres_mean /= num_steps;

        out << name << ",," << inflow_mean << "," << outflow_mean << ","
            << inpres_mean << "," << outpres_mean << "," << d_inflow_mean << ","
            << d_outflow_mean << "," << d_inpres_mean << "," << d_outpres_mean
            << "\n";
      } else {
        for (size_t i = 0; i < num_steps; i++) {
          out << name << "," << times[i] << "," << states[i].y[inflow_dof]
              << "," << states[i].y[outflow_dof] << ","
              << states[i].y[inpres_dof] << "," << states[i].y[outpres_dof]
              << "," << states[i].ydot[inflow_dof] << ","
              << states[i].ydot[outflow_dof] << ","
              << states[i].ydot[inpres_dof] << ","
              << states[i].ydot[outpres_dof] << "\n";
        }
      }
    } else {
      if (mean) {
        double inflow_mean = 0.0;
        double outflow_mean = 0.0;
        double inpres_mean = 0.0;
        double outpres_mean = 0.0;

        for (size_t i = 0; i < num_steps; i++) {
          inflow_mean += states[i].y[inflow_dof];
          outflow_mean += states[i].y[outflow_dof];
          inpres_mean += states[i].y[inpres_dof];
          outpres_mean += states[i].y[outpres_dof];
        }
        inflow_mean /= num_steps;
        outflow_mean /= num_steps;
        inpres_mean /= num_steps;
        outpres_mean /= num_steps;

        out << name << ",," << inflow_mean << "," << outflow_mean << ","
            << inpres_mean << "," << outpres_mean << "\n";
      } else {
        for (size_t i = 0; i < num_steps; i++) {
          out << name << "," << times[i] << "," << states[i].y[inflow_dof]
              << "," << states[i].y[outflow_dof] << ","
              << states[i].y[inpres_dof] << "," << states[i].y[outpres_dof]
              << "\n";
        }
      }
    }
  }

  return out.str();
}

/**
 * @brief Write results variable based.
 *
 * @param times Sequence of time steps corresponding to the solutions
 * @param states Sequence of states corresponding to the time steps
 * @param model The underlying model
 * @param mean Toggle whether only the mean over all time steps should be
 * written
 * @param derivative Toggle whether to output time-derivatives
 * @return CSV encoded output string
 */
std::string to_variable_csv(const std::vector<double>& times,
                            const std::vector<State>& states,
                            const Model& model, bool mean, bool derivative) {
  // Create string stream to buffer output
  std::stringstream out;

  // Set floating point format for the entire stream
  out << std::scientific << std::setprecision(16);

  // Determine number of time steps
  int num_steps = times.size();

  // Write column labels
  if (derivative) {
    out << "name,time,y,ydot\n";
    if (mean) {
      for (size_t i = 0; i < model.dofhandler.size(); i++) {
        std::string name = model.dofhandler.variables[i];
        double mean_y = 0.0;
        double mean_ydot = 0.0;

        for (size_t j = 0; j < num_steps; j++) {
          mean_y += states[j].y[i];
          mean_ydot += states[j].ydot[i];
        }
        mean_y /= num_steps;
        mean_ydot /= num_steps;

        out << name << ",," << mean_y << "," << mean_ydot << "\n";
      }
    } else {
      for (size_t i = 0; i < model.dofhandler.size(); i++) {
        std::string name = model.dofhandler.variables[i];
        for (size_t j = 0; j < num_steps; j++) {
          out << name << "," << times[j] << "," << states[j].y[i] << ","
              << states[j].ydot[i] << "\n";
        }
      }
    }
  } else {
    out << "name,time,y\n";
    if (mean) {
      for (size_t i = 0; i < model.dofhandler.size(); i++) {
        std::string name = model.dofhandler.variables[i];
        double mean_y = 0.0;
        for (size_t j = 0; j < num_steps; j++) {
          mean_y += states[j].y[i];
        }
        mean_y /= num_steps;

        out << name << ",," << mean_y << "\n";
      }
    } else {
      for (size_t i = 0; i < model.dofhandler.size(); i++) {
        std::string name = model.dofhandler.variables[i];
        for (size_t j = 0; j < num_steps; j++) {
          out << name << "," << times[j] << "," << states[j].y[i] << "\n";
        }
      }
    }
  }

  return out.str();
}<|MERGE_RESOLUTION|>--- conflicted
+++ resolved
@@ -43,18 +43,10 @@
     auto block = model.get_block(i);
     // Extract global solution indices of the block
 
-<<<<<<< HEAD
-    if (dynamic_cast<const BloodVessel *>(block) == nullptr &&
-        dynamic_cast<const ChamberSphere *>(block) == nullptr &&
-        dynamic_cast<const BloodVesselCRL *>(block) == nullptr &&
-        dynamic_cast<const RegazzoniChamber *>(block) == nullptr &&
-        dynamic_cast<const RegazzoniValve *>(block) == nullptr) {
-=======
     if (dynamic_cast<const BloodVessel*>(block) == nullptr &&
         dynamic_cast<const ChamberSphere*>(block) == nullptr &&
         dynamic_cast<const PiecewiseCosineChamber*>(block) == nullptr &&
         dynamic_cast<const PiecewiseValve*>(block) == nullptr) {
->>>>>>> f2f1bb98
       continue;
     }
 
