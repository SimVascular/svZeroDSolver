#include "Solver.h"

#include "csv_writer.h"

Solver::Solver(const nlohmann::json& config) {
  validate_input(config);
  DEBUG_MSG("Read simulation parameters");
  simparams = load_simulation_params(config);
  DEBUG_MSG("Load model");
  this->model = std::shared_ptr<Model>(new Model());
  load_simulation_model(config, *this->model.get());
<<<<<<< HEAD

  // If period isn't specified anywhere, set to 1
  if (simparams.sim_cardiac_period < 0 &&
      this->model->cardiac_cycle_period < 0) {
    this->model->cardiac_cycle_period = 1;
  } else if (this->model->cardiac_cycle_period >= 0) {
    // Check for inconsistent period definition
    if (simparams.sim_cardiac_period >= 0 &&
        (this->model->cardiac_cycle_period != simparams.sim_cardiac_period)) {
      throw std::runtime_error(
          "Inconsistent cardiac cycle period defined in parameters");
    }
    // If period is only defined in parameters, set value in model
  } else {
    this->model->cardiac_cycle_period = simparams.sim_cardiac_period;
  }

=======
  if (simparams.sim_cardiac_period > 0) {
    this->model->cardiac_cycle_period = simparams.sim_cardiac_period;
  }
>>>>>>> dd1d1322
  DEBUG_MSG("Load initial condition");
  initial_state = load_initial_condition(config, *this->model.get());

  DEBUG_MSG("Cardiac cycle period " << this->model->cardiac_cycle_period);

  if (!simparams.sim_coupled && simparams.use_cycle_to_cycle_error &&
      this->model->get_has_windkessel_bc()) {
    simparams.sim_num_cycles =
        int(ceil(-1 * this->model->get_largest_windkessel_time_constant() /
                 this->model->cardiac_cycle_period *
                 log(simparams.sim_cycle_to_cycle_error)));  // equation 21 of
                                                             // Pfaller 2021
    simparams.sim_num_time_steps =
        (simparams.sim_pts_per_cycle - 1) * simparams.sim_num_cycles + 1;
  }

  // Calculate time step size
  if (!simparams.sim_coupled) {
    simparams.sim_time_step_size = this->model->cardiac_cycle_period /
                                   (double(simparams.sim_pts_per_cycle) - 1.0);
  } else {
    simparams.sim_time_step_size = simparams.sim_external_step_size /
                                   (double(simparams.sim_num_time_steps) - 1.0);
  }

  sanity_checks();
}

void Solver::run() {
  auto state = initial_state;

  // Create steady initial condition
  if (simparams.sim_steady_initial) {
    DEBUG_MSG("Calculate steady initial condition");
    double time_step_size_steady = this->model->cardiac_cycle_period / 10.0;
    this->model->to_steady();

    Integrator integrator_steady(this->model.get(), time_step_size_steady,
                                 simparams.sim_rho_infty, simparams.sim_abs_tol,
                                 simparams.sim_nliter);

    for (int i = 0; i < 31; i++) {
      state = integrator_steady.step(state, time_step_size_steady * double(i));
    }

    this->model->to_unsteady();
  }

  // Use the initial condition (steady or user-provided) to set up parameters
  // which depend on the initial condition
  this->model->setup_initial_state_dependent_parameters(state);

  // Set-up integrator
  DEBUG_MSG("Setup time integration");
  Integrator integrator(this->model.get(), simparams.sim_time_step_size,
                        simparams.sim_rho_infty, simparams.sim_abs_tol,
                        simparams.sim_nliter);

  // Initialize loop
  states = std::vector<State>();
  times = std::vector<double>();

  if (simparams.output_all_cycles) {
    int num_states =
        simparams.sim_num_time_steps / simparams.output_interval + 1;
    states.reserve(num_states);
    times.reserve(num_states);

  } else {
    int num_states =
        simparams.sim_pts_per_cycle / simparams.output_interval + 1;
    states.reserve(num_states);
    times.reserve(num_states);
  }
  double time = 0.0;

  // Run integrator
  DEBUG_MSG("Run time integration");
  int interval_counter = 0;
  int start_last_cycle =
      simparams.sim_num_time_steps - simparams.sim_pts_per_cycle;

  if (simparams.output_all_cycles || (0 >= start_last_cycle)) {
    times.push_back(time);
    states.push_back(std::move(state));
  }

  int num_time_pts_in_two_cycles;
  std::vector<State> states_last_two_cycles;
  int last_two_cycles_time_pt_counter = 0;
  if (simparams.use_cycle_to_cycle_error) {
    num_time_pts_in_two_cycles = 2 * (simparams.sim_pts_per_cycle - 1) + 1;
    states_last_two_cycles =
        std::vector<State>(num_time_pts_in_two_cycles, state);
  }
  for (int i = 1; i < simparams.sim_num_time_steps; i++) {
    if (simparams.use_cycle_to_cycle_error) {
      if (i == simparams.sim_num_time_steps - num_time_pts_in_two_cycles + 1) {
        // add first state
        states_last_two_cycles[last_two_cycles_time_pt_counter] = state;
        last_two_cycles_time_pt_counter +=
            1;  // last_two_cycles_time_pt_counter becomes 1
      }
    }
    state = integrator.step(state, time);
    if (simparams.use_cycle_to_cycle_error &&
        last_two_cycles_time_pt_counter > 0) {
      states_last_two_cycles[last_two_cycles_time_pt_counter] = state;
      last_two_cycles_time_pt_counter += 1;
    }
    interval_counter += 1;
    time = simparams.sim_time_step_size * double(i);

    if ((interval_counter == simparams.output_interval) ||
        (!simparams.output_all_cycles && (i == start_last_cycle))) {
      if (simparams.output_all_cycles || (i >= start_last_cycle)) {
        times.push_back(time);
        states.push_back(std::move(state));
      }
      interval_counter = 0;
    }
  }

  if (simparams.use_cycle_to_cycle_error) {
    std::vector<std::pair<int, int>> vessel_caps_dof_indices =
        get_vessel_caps_dof_indices();

    if (!(this->model->get_has_windkessel_bc())) {
      assert(last_two_cycles_time_pt_counter == num_time_pts_in_two_cycles);
      double converged = check_vessel_cap_convergence(states_last_two_cycles,
                                                      vessel_caps_dof_indices);
      int extra_num_cycles = 0;

      while (!converged) {
        std::rotate(
            states_last_two_cycles.begin(),
            states_last_two_cycles.begin() + simparams.sim_pts_per_cycle - 1,
            states_last_two_cycles.end());
        last_two_cycles_time_pt_counter = simparams.sim_pts_per_cycle;
        for (size_t i = 1; i < simparams.sim_pts_per_cycle; i++) {
          state = integrator.step(state, time);
          states_last_two_cycles[last_two_cycles_time_pt_counter] = state;
          last_two_cycles_time_pt_counter += 1;
          interval_counter += 1;
          time = simparams.sim_time_step_size * double(i);

          if ((interval_counter == simparams.output_interval) ||
              (!simparams.output_all_cycles && (i == start_last_cycle))) {
            if (simparams.output_all_cycles || (i >= start_last_cycle)) {
              times.push_back(time);
              states.push_back(std::move(state));
            }
            interval_counter = 0;
          }
        }
        extra_num_cycles++;
        converged = check_vessel_cap_convergence(states_last_two_cycles,
                                                 vessel_caps_dof_indices);
        assert(last_two_cycles_time_pt_counter == num_time_pts_in_two_cycles);
      }
      std::cout << "Ran simulation for " << extra_num_cycles
                << " more cycles to converge flow and pressures at caps"
                << std::endl;
    } else {
      for (const std::pair<int, int>& dof_indices : vessel_caps_dof_indices) {
        std::pair<double, double> cycle_to_cycle_errors_in_flow_and_pressure =
            get_cycle_to_cycle_errors_in_flow_and_pressure(
                states_last_two_cycles, dof_indices);
        double cycle_to_cycle_error_flow =
            cycle_to_cycle_errors_in_flow_and_pressure.first;
        double cycle_to_cycle_error_pressure =
            cycle_to_cycle_errors_in_flow_and_pressure.second;
        std::cout << "Percent error between last two simulated cardiac cycles "
                     "for dof index "
                  << dof_indices.first
                  << " (mean flow)    : " << cycle_to_cycle_error_flow * 100.0
                  << std::endl;
        std::cout << "Percent error between last two simulated cardiac cycles "
                     "for dof index "
                  << dof_indices.second << " (mean pressure): "
                  << cycle_to_cycle_error_pressure * 100.0 << std::endl;
      }
    }
  }

  DEBUG_MSG("Avg. number of nonlinear iterations per time step: "
            << integrator.avg_nonlin_iter());

  // Make times start from 0
  if (!simparams.output_all_cycles) {
    double start_time = times[0];
    for (auto& time : times) {
      time -= start_time;
    }
  }
}

std::vector<std::pair<int, int>> Solver::get_vessel_caps_dof_indices() {
  std::vector<std::pair<int, int>> vessel_caps_dof_indices;

  for (size_t i = 0; i < this->model->get_num_blocks(); i++) {
    auto block = this->model->get_block(i);

    if (block->block_class == BlockClass::vessel) {
      if ((block->vessel_type == VesselType::inlet) ||
          (block->vessel_type == VesselType::both)) {
        int inflow_dof = block->inlet_nodes[0]->flow_dof;
        int inpres_dof = block->inlet_nodes[0]->pres_dof;
        std::pair<int, int> dofs{inflow_dof, inpres_dof};
        vessel_caps_dof_indices.push_back(dofs);
      } else if ((block->vessel_type == VesselType::outlet) ||
                 (block->vessel_type == VesselType::both)) {
        int outflow_dof = block->outlet_nodes[0]->flow_dof;
        int outpres_dof = block->outlet_nodes[0]->pres_dof;
        std::pair<int, int> dofs{outflow_dof, outpres_dof};
        vessel_caps_dof_indices.push_back(dofs);
      }
    }
  }

  return vessel_caps_dof_indices;
}

bool Solver::check_vessel_cap_convergence(
    const std::vector<State>& states_last_two_cycles,
    const std::vector<std::pair<int, int>>& vessel_caps_dof_indices) {
  double converged = true;
  for (const std::pair<int, int>& dof_indices : vessel_caps_dof_indices) {
    std::pair<double, double> cycle_to_cycle_errors_in_flow_and_pressure =
        get_cycle_to_cycle_errors_in_flow_and_pressure(states_last_two_cycles,
                                                       dof_indices);
    double cycle_to_cycle_error_flow =
        cycle_to_cycle_errors_in_flow_and_pressure.first;
    double cycle_to_cycle_error_pressure =
        cycle_to_cycle_errors_in_flow_and_pressure.second;

    if (cycle_to_cycle_error_flow > simparams.sim_cycle_to_cycle_error ||
        cycle_to_cycle_error_pressure > simparams.sim_cycle_to_cycle_error) {
      converged = false;
      break;
    }
  }

  return converged;
}

std::pair<double, double>
Solver::get_cycle_to_cycle_errors_in_flow_and_pressure(
    const std::vector<State>& states_last_two_cycles,
    const std::pair<int, int>& dof_indices) {
  double mean_flow_second_to_last_cycle = 0.0;
  double mean_pressure_second_to_last_cycle = 0.0;
  double mean_flow_last_cycle = 0.0;
  double mean_pressure_last_cycle = 0.0;

  for (size_t i = 0; i < simparams.sim_pts_per_cycle; i++) {
    mean_flow_second_to_last_cycle +=
        states_last_two_cycles[i].y[dof_indices.first];
    mean_pressure_second_to_last_cycle +=
        states_last_two_cycles[i].y[dof_indices.second];
    mean_flow_last_cycle +=
        states_last_two_cycles[simparams.sim_pts_per_cycle - 1 + i]
            .y[dof_indices.first];
    mean_pressure_last_cycle +=
        states_last_two_cycles[simparams.sim_pts_per_cycle - 1 + i]
            .y[dof_indices.second];
  }
  mean_flow_second_to_last_cycle /= simparams.sim_pts_per_cycle;
  mean_pressure_second_to_last_cycle /= simparams.sim_pts_per_cycle;
  mean_flow_last_cycle /= simparams.sim_pts_per_cycle;
  mean_pressure_last_cycle /= simparams.sim_pts_per_cycle;

  double cycle_to_cycle_error_flow =
      abs((mean_flow_last_cycle - mean_flow_second_to_last_cycle) /
          mean_flow_second_to_last_cycle);
  double cycle_to_cycle_error_pressure =
      abs((mean_pressure_last_cycle - mean_pressure_second_to_last_cycle) /
          mean_pressure_second_to_last_cycle);

  std::pair<double, double> cycle_to_cycle_errors_in_flow_and_pressure{
      cycle_to_cycle_error_flow, cycle_to_cycle_error_pressure};

  return cycle_to_cycle_errors_in_flow_and_pressure;
}

std::vector<double> Solver::get_times() const { return times; }

std::string Solver::get_full_result() const {
  std::string output;

  if (simparams.output_variable_based) {
    output = to_variable_csv(times, states, *this->model.get(),
                             simparams.output_mean_only,
                             simparams.output_derivative);

  } else {
    output =
        to_vessel_csv(times, states, *this->model.get(),
                      simparams.output_mean_only, simparams.output_derivative);
  }

  return output;
}

Eigen::VectorXd Solver::get_single_result(const std::string& dof_name) const {
  int dof_index = this->model->dofhandler.get_variable_index(dof_name);
  int num_states = states.size();
  Eigen::VectorXd result = Eigen::VectorXd::Zero(num_states);

  for (size_t i = 0; i < num_states; i++) {
    result[i] = states[i].y[dof_index];
  }

  return result;
}

double Solver::get_single_result_avg(const std::string& dof_name) const {
  int dof_index = this->model->dofhandler.get_variable_index(dof_name);
  int num_states = states.size();
  Eigen::VectorXd result = Eigen::VectorXd::Zero(num_states);

  for (size_t i = 0; i < num_states; i++) {
    result[i] = states[i].y[dof_index];
  }

  return result.mean();
}

void Solver::update_block_params(const std::string& block_name,
                                 const std::vector<double>& new_params) {
  auto block = this->model->get_block(block_name);

  if (new_params.size() != block->global_param_ids.size()) {
    throw std::runtime_error(
        "New parameter vector (given size = " +
        std::to_string(new_params.size()) +
        ") does not match number of parameters of block " + block_name +
        " (required size = " + std::to_string(block->global_param_ids.size()) +
        ")");
  }

  for (size_t i = 0; i < new_params.size(); i++) {
    this->model->get_parameter(block->global_param_ids[i])
        ->update(new_params[i]);
    // parameter_values vector needs to be seperately updated for constant
    // parameters. This does not need to be done for time-dependent parameters
    // because it is handled in Model::update_time
    this->model->update_parameter_value(block->global_param_ids[i],
                                        new_params[i]);
  }
}

std::vector<double> Solver::read_block_params(const std::string& block_name) {
  auto block = this->model->get_block(block_name);
  std::vector<double> params(block->global_param_ids.size());
  for (size_t i = 0; i < block->global_param_ids.size(); i++) {
    params[i] = this->model->get_parameter_value(block->global_param_ids[i]);
  }
  return params;
}

void Solver::sanity_checks() {
  // Check that steady initial is not used with ClosedLoopHeartAndPulmonary
  if ((simparams.sim_steady_initial == true) &&
      (this->model->has_block("CLH"))) {
    std::runtime_error(
        "ERROR: Steady initial condition is not compatible with "
        "ClosedLoopHeartAndPulmonary block.");
  }
}

void Solver::write_result_to_csv(const std::string& filename) const {
  DEBUG_MSG("Write output");
  std::ofstream ofs(filename);
  ofs << get_full_result();
  ofs.close();
}<|MERGE_RESOLUTION|>--- conflicted
+++ resolved
@@ -9,7 +9,6 @@
   DEBUG_MSG("Load model");
   this->model = std::shared_ptr<Model>(new Model());
   load_simulation_model(config, *this->model.get());
-<<<<<<< HEAD
 
   // If period isn't specified anywhere, set to 1
   if (simparams.sim_cardiac_period < 0 &&
@@ -26,12 +25,6 @@
   } else {
     this->model->cardiac_cycle_period = simparams.sim_cardiac_period;
   }
-
-=======
-  if (simparams.sim_cardiac_period > 0) {
-    this->model->cardiac_cycle_period = simparams.sim_cardiac_period;
-  }
->>>>>>> dd1d1322
   DEBUG_MSG("Load initial condition");
   initial_state = load_initial_condition(config, *this->model.get());
 
