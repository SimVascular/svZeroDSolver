--- conflicted
+++ resolved
@@ -254,14 +254,10 @@
     reader.model->to_unsteady();
   }
 
-<<<<<<< HEAD
-  ALGEBRA::Integrator<T> integrator(*reader.model, reader.sim_time_step_size,0.1, reader.sim_abs_tol, reader.sim_nliter);
-=======
   // Set-up integrator
   DEBUG_MSG("Setup time integration");
-  ALGEBRA::Integrator<T> integrator(reader.model, reader.sim_time_step_size,
+  ALGEBRA::Integrator<T> integrator(*reader.model, reader.sim_time_step_size,
                                     0.1, reader.sim_abs_tol, reader.sim_nliter);
->>>>>>> e65c1498
 
   // Initialize loop
   std::vector<ALGEBRA::State<T>> states;
@@ -278,11 +274,7 @@
   T time = 0.0;
 
   // Run integrator
-<<<<<<< HEAD
-  DEBUG_MSG("Starting integration.");
-=======
   DEBUG_MSG("Run time integration");
->>>>>>> e65c1498
   int interval_counter = 0;
   int start_last_cycle = reader.sim_num_time_steps - reader.sim_pts_per_cycle;
   if ((reader.output_last_cycle_only == false) || (0 >= start_last_cycle)) {
