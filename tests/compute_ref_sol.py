--- conflicted
+++ resolved
@@ -6,11 +6,7 @@
 
 this_file_dir = os.path.abspath(os.path.dirname(__file__))
 
-<<<<<<< HEAD
-def compute_ref_sol(testname):
-=======
 def compute_reference_solution(testname):
->>>>>>> 4cc4e5bd
     '''
     compute reference solution for a test case
 
@@ -33,11 +29,7 @@
 
     print(f'Reference solution for test case {testname} computed and saved to {result_filename}. Please verify that the results are as expected.')
     
-<<<<<<< HEAD
-def compute_all_ref_sol():
-=======
 def compute_all_ref_sol(tolerance=None):
->>>>>>> 4cc4e5bd
     """
     Compute reference solutions for all test cases in the 'cases' directory.
     This function iterates through all JSON files in the 'cases' directory
@@ -46,25 +38,6 @@
     testfiles = [f for f in os.listdir(os.path.join(this_file_dir, 'cases')) if f.endswith('.json')]
     testfiles.remove("steadyFlow_calibration.json")
     for testfile in testfiles:
-<<<<<<< HEAD
-        compute_ref_sol(testfile)
-
-
-if __name__ == "__main__":
-    # compute the reference solution for a specified test case
-    import sys
-    if len(sys.argv) != 2:
-        print("Usage: python compute_ref_sol.py <test_case_name>")
-        sys.exit(1)
-    else:
-        if sys.argv[1] == "all":
-            compute_all_ref_sol()
-        else:
-            # compute reference solution for a single test case
-            print('computing reference solution for test case:', sys.argv[1])
-            test_case_name = sys.argv[1]
-            compute_ref_sol(test_case_name)
-=======
         if tolerance is not None:
             set_absolute_tolerance(testfile, tolerance)
 
@@ -118,5 +91,4 @@
 
 if __name__ == "__main__":
     
-    main()
->>>>>>> 4cc4e5bd
+    main()