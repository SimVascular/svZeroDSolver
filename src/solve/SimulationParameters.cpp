--- conflicted
+++ resolved
@@ -121,14 +121,9 @@
       if (block_param.second.is_array) {
         // Get parameter vector
         std::vector<double> val;
-<<<<<<< HEAD
-        if (get_param_vector(block_params_json, block_param.first,
-                             block_param.second, val)) {
-=======
         err = get_param_vector(block_params_json, block_param.first,
                                block_param.second, val);
         if (err) {
->>>>>>> b598d375
           throw std::runtime_error("Array parameter " + block_param.first +
                                    " is mandatory in " + block_type +
                                    " block " + static_cast<std::string>(name));
@@ -137,12 +132,8 @@
         // Get time vector
         InputParameter t_param{false, true};
         std::vector<double> time;
-<<<<<<< HEAD
-        if (get_param_vector(block_params_json, "t", t_param, time)) {
-=======
         err = get_param_vector(block_params_json, "t", t_param, time);
         if (err) {
->>>>>>> b598d375
           throw std::runtime_error("Array parameter t is mandatory in " +
                                    block_type + " block " +
                                    static_cast<std::string>(name));
@@ -155,14 +146,9 @@
       // Get scalar parameter
       else {
         double val;
-<<<<<<< HEAD
-        if (get_param_scalar(block_params_json, block_param.first,
-                             block_param.second, val)) {
-=======
         err = get_param_scalar(block_params_json, block_param.first,
                                block_param.second, val);
         if (err) {
->>>>>>> b598d375
           throw std::runtime_error("Scalar parameter " + block_param.first +
                                    " is mandatory in " + block_type +
                                    " block " + static_cast<std::string>(name));
@@ -234,10 +220,7 @@
 
   // Create vessels
   DEBUG_MSG("Loading vessels");
-<<<<<<< HEAD
-=======
   component = "vessels";
->>>>>>> b598d375
   std::map<int, std::string> vessel_id_map;
   if (config.contains(component)) {
     create_vessels(model, connections, config, component, vessel_id_map);
@@ -533,15 +516,6 @@
 void create_valves(
     Model& model,
     std::vector<std::tuple<std::string, std::string>>& connections,
-<<<<<<< HEAD
-    const nlohmann::json& config) {
-  for (const auto& valve_config : config) {
-    std::string valve_type = valve_config["type"];
-    std::string valve_name = valve_config["name"];
-    generate_block(model, valve_config["values"], valve_type, valve_name);
-    connections.push_back({valve_config["upstream_block"], valve_name});
-    connections.push_back({valve_name, valve_config["downstream_block"]});
-=======
     const nlohmann::json& config, const std::string& component) {
   // Loop all valves
   for (size_t i = 0; i < config[component].size(); i++) {
@@ -553,12 +527,10 @@
         {valve_config["params"]["upstream_block"], valve_name});
     connections.push_back(
         {valve_name, valve_config["params"]["downstream_block"]});
->>>>>>> b598d375
     DEBUG_MSG("Created valve " << valve_name);
   }
 }
 
-<<<<<<< HEAD
 void create_chambers(
     Model& model,
     std::vector<std::tuple<std::string, std::string>>& connections,
@@ -573,8 +545,6 @@
   }
 }
 
-=======
->>>>>>> b598d375
 State load_initial_condition(const nlohmann::json& config, Model& model) {
   // Read initial condition
   auto initial_state = State::Zero(model.dofhandler.size());
