--- conflicted
+++ resolved
@@ -11,13 +11,8 @@
       - name: Make build directory
         run: mkdir docs/build
       - name: Build doxygen documentation
-<<<<<<< HEAD
-        continue-on-error: true
-        uses: mattnotmitt/doxygen-action@v1.9.5
-=======
         continue-on-error: false
         uses: mattnotmitt/doxygen-action@edge
->>>>>>> c3d280ee
         with:
           working-directory: '.'
           doxyfile-path: 'docs/Doxyfile'
