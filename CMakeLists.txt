--- conflicted
+++ resolved
@@ -1,37 +1,5 @@
-<<<<<<< HEAD
-# Copyright (c) Stanford University, The Regents of the University of
-#               California, and others.
-#
-# All Rights Reserved.
-#
-# See Copyright-SimVascular.txt for additional details.
-#
-# Permission is hereby granted, free of charge, to any person obtaining
-# a copy of this software and associated documentation files (the
-# "Software"), to deal in the Software without restriction, including
-# without limitation the rights to use, copy, modify, merge, publish,
-# distribute, sublicense, and/or sell copies of the Software, and to
-# permit persons to whom the Software is furnished to do so, subject
-# to the following conditions:
-#
-# The above copyright notice and this permission notice shall be included
-# in all copies or substantial portions of the Software.
-#
-# THIS SOFTWARE IS PROVIDED BY THE COPYRIGHT HOLDERS AND CONTRIBUTORS "AS
-# IS" AND ANY EXPRESS OR IMPLIED WARRANTIES, INCLUDING, BUT NOT LIMITED
-# TO, THE IMPLIED WARRANTIES OF MERCHANTABILITY AND FITNESS FOR A
-# PARTICULAR PURPOSE ARE DISCLAIMED. IN NO EVENT SHALL THE COPYRIGHT OWNER
-# OR CONTRIBUTORS BE LIABLE FOR ANY DIRECT, INDIRECT, INCIDENTAL, SPECIAL,
-# EXEMPLARY, OR CONSEQUENTIAL DAMAGES (INCLUDING, BUT NOT LIMITED TO,
-# PROCUREMENT OF SUBSTITUTE GOODS OR SERVICES; LOSS OF USE, DATA, OR
-# PROFITS; OR BUSINESS INTERRUPTION) HOWEVER CAUSED AND ON ANY THEORY OF
-# LIABILITY, WHETHER IN CONTRACT, STRICT LIABILITY, OR TORT (INCLUDING
-# NEGLIGENCE OR OTHERWISE) ARISING IN ANY WAY OUT OF THE USE OF THIS
-# SOFTWARE, EVEN IF ADVISED OF THE POSSIBILITY OF SUCH DAMAGE.
-=======
 # SPDX-FileCopyrightText: Copyright (c) Stanford University, The Regents of the University of California, and others.
 # SPDX-License-Identifier: BSD-3-Clause
->>>>>>> 064c07d5
 
 set(CMAKE_POLICY_VERSION_MINIMUM 3.5)
 cmake_minimum_required(VERSION 3.5)
