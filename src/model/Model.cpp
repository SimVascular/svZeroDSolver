--- conflicted
+++ resolved
@@ -54,12 +54,8 @@
       {"RCR", block_factory<WindkesselBC>()},
       {"RESISTANCE", block_factory<ResistanceBC>()},
       {"resistive_junction", block_factory<ResistiveJunction>()},
-<<<<<<< HEAD
       {"ValveTanh", block_factory<ValveTanh>()},
       {"Chamber_Kerckhoffs", block_factory<ChamberKH>()}};
-=======
-      {"ValveTanh", block_factory<ValveTanh>()}};
->>>>>>> b598d375
 }
 
 Model::~Model() {}
