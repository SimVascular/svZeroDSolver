// Copyright (c) Stanford University, The Regents of the University of
//               California, and others.
//
// All Rights Reserved.
//
// See Copyright-SimVascular.txt for additional details.
//
// Permission is hereby granted, free of charge, to any person obtaining
// a copy of this software and associated documentation files (the
// "Software"), to deal in the Software without restriction, including
// without limitation the rights to use, copy, modify, merge, publish,
// distribute, sublicense, and/or sell copies of the Software, and to
// permit persons to whom the Software is furnished to do so, subject
// to the following conditions:
//
// The above copyright notice and this permission notice shall be included
// in all copies or substantial portions of the Software.
//
// THIS SOFTWARE IS PROVIDED BY THE COPYRIGHT HOLDERS AND CONTRIBUTORS "AS
// IS" AND ANY EXPRESS OR IMPLIED WARRANTIES, INCLUDING, BUT NOT LIMITED
// TO, THE IMPLIED WARRANTIES OF MERCHANTABILITY AND FITNESS FOR A
// PARTICULAR PURPOSE ARE DISCLAIMED. IN NO EVENT SHALL THE COPYRIGHT OWNER
// OR CONTRIBUTORS BE LIABLE FOR ANY DIRECT, INDIRECT, INCIDENTAL, SPECIAL,
// EXEMPLARY, OR CONSEQUENTIAL DAMAGES (INCLUDING, BUT NOT LIMITED TO,
// PROCUREMENT OF SUBSTITUTE GOODS OR SERVICES; LOSS OF USE, DATA, OR
// PROFITS; OR BUSINESS INTERRUPTION) HOWEVER CAUSED AND ON ANY THEORY OF
// LIABILITY, WHETHER IN CONTRACT, STRICT LIABILITY, OR TORT (INCLUDING
// NEGLIGENCE OR OTHERWISE) ARISING IN ANY WAY OUT OF THE USE OF THIS
// SOFTWARE, EVEN IF ADVISED OF THE POSSIBILITY OF SUCH DAMAGE.
/**
 * @file SimulationParameters.h
 * @brief Source file to read simulation configuration
 */
#ifndef SVZERODSOLVER_SIMULATIONPARAMETERS_HPP_
#define SVZERODSOLVER_SIMULATIONPARAMETERS_HPP_

#include <list>
#include <nlohmann/json.hpp>
#include <stdexcept>
#include <string>

#include "Model.h"
#include "State.h"
#include "debug.h"

/**
 * @brief Simulation parameters
 *
 */
struct SimulationParameters {
  // Negative value indicates this has not
  // been read from config file yet.
  double sim_time_step_size{0.0};  ///< Simulation time step size
  double sim_abs_tol{0.0};         ///< Absolute tolerance for simulation

  int sim_num_cycles{0};      ///< Number of cardiac cycles to simulate
  int sim_pts_per_cycle{0};   ///< Number of time steps per cardiac cycle
  int sim_num_time_steps{0};  ///< Total number of time steps
  int sim_nliter{0};  ///< Maximum number of non-linear iterations in time
                      ///< integration
  double sim_rho_infty{0.0};  ///< Spectral radius of generalized-alpha
  int output_interval{0};     ///< Interval of writing output

  bool sim_steady_initial{0};  ///< Start from steady solution
  bool output_variable_based{
      false};  ///< Output variable based instead of vessel based
  bool output_mean_only{false};   ///< Output only the mean value
  bool output_derivative{false};  ///< Output derivatives
  bool output_all_cycles{false};  ///< Output all cardiac cycles

  bool sim_coupled{
      false};  ///< Running 0D simulation coupled with external solver
  double sim_external_step_size{0.0};  ///< Step size of external solver if
                                       ///< running coupled
};

<<<<<<< HEAD
=======
/// @brief Wrapper class for nlohmann:json with error checking
class JsonWrapper : public nlohmann::json {
 public:
  /**
   * @brief Wrap around JSON configuration with detailed error message in case
   * key is not found in configuration
   *
   * @param json JSON configuration
   * @param component Name of the JSON sub-list to be extracted
   * @param name_str Name string of the JSON sub-list to be extracted
   * @param id Index of JSON sub-list to be extracted
   */
  JsonWrapper(const nlohmann::json& json, const std::string& component,
              const std::string& name_str, const int& id)
      : nlohmann::json(json[component][id]),
        component(component),
        name_str(name_str),
        block_id(id) {}

  /**
   * @brief Wrap error check around key retrieval (throws detailed error if key
   * doesn't exist)
   *
   * @param key Key to retrieve from JSON object
   * @return JSON entry of key
   */
  const nlohmann::json& operator[](const char* key) const {
    if (!this->contains(key)) {
      if (this->contains(name_str)) {
        const std::string name = this->at(name_str);
        throw std::runtime_error("Key " + std::string(key) +
                                 " not found in element " + name +
                                 " of component " + component);
      } else {
        throw std::runtime_error(
            "Key " + std::string(key) + " not found in element number " +
            std::to_string(block_id) + " of component " + component);
      }
    }
    return this->at(key);
  }

  // Inherit functions
  using nlohmann::json::contains;
  using nlohmann::json::value;
  using nlohmann::json::operator[];

 private:
  std::string component;
  std::string name_str;
  int block_id;
};

>>>>>>> b598d375
/**
 * @brief Generate a new block and add its parameters to the model
 *
 * @param model The model that the block is added to
 * @param block_params_json The JSON configuration containing the block
 * parameter values
 * @param block_type The type of block
 * @param name The name of the block
 * @param internal Is this an internal block? This is relevant for the
 * calibrator
 * @param periodic Is this block periodic with the cardiac cycle? This is
 * relevant for coupling with external solvers
 * @return int The block count
 */
int generate_block(Model& model, const nlohmann::json& block_params_json,
                   const std::string& block_type, const std::string_view& name,
                   bool internal = false, bool periodic = true);

/**
 * @brief Load initial conditions from a JSON configuration
 *
 * @param config The JSON configuration
 * @param model The model
 * @return State Initial configuration for the model
 */
State load_initial_condition(const nlohmann::json& config, Model& model);

/**
 * @brief Load the simulation parameters from a JSON configuration
 *
 * @param config The JSON configuration
 * @return SimulationParameters Simulation parameters read from configuration
 */
SimulationParameters load_simulation_params(const nlohmann::json& config);

/**
 * @brief Load the 0D block in the model from a configuration
 *
 * @param config The json configuration
 * @param model The 0D model
 * @
 */
void load_simulation_model(const nlohmann::json& config, Model& model);

/**
 * @brief Check that the JSON configuration has the required inputs
 *
 * @param config The JSON configuration
 */
void validate_input(const nlohmann::json& config);

/**
 * @brief Handle the creation of vessel blocks and connections with boundary
 * conditions
 *
 * @param model The model the block is associated with
 * @param connections Vector storing the connections between blocks
<<<<<<< HEAD
 * @param config The JSON configuration containing all the vessels
=======
 * @param config The JSON configuration
 * @param component Name of the component to retrieve from config
>>>>>>> b598d375
 * @param vessel_id_map Map between vessel names and IDs
 */
void create_vessels(
    Model& model,
    std::vector<std::tuple<std::string, std::string>>& connections,
    const nlohmann::json& config, const std::string& component,
    std::map<int, std::string>& vessel_id_map);

/**
 * @brief Handle the creation of external coupling blocks and connections with
 * other blocks
 *
 * @param model The model the block is associated with
 * @param connections Vector storing the connections between blocks
<<<<<<< HEAD
 * @param config The JSON configuration containing all the external coupling
 * blocks
=======
 * @param config The JSON configuration
 * @param component Name of the component to retrieve from config
>>>>>>> b598d375
 * @param vessel_id_map Map between vessel names and IDs
 * @param bc_type_map Map between boundary condition names and their types
 */
void create_external_coupling(
    Model& model,
    std::vector<std::tuple<std::string, std::string>>& connections,
    const nlohmann::json& config, const std::string& component,
    std::map<int, std::string>& vessel_id_map,
    std::map<std::string, std::string>& bc_type_map);

/**
 * @brief Handle the creation of boundary condition blocks
 *
 * @param model The model the block is associated with
<<<<<<< HEAD
 * @param config The JSON configuration containing all the boundary condition
 * blocks
=======
 * @param config The JSON configuration
 * @param component Name of the component to retrieve from config
>>>>>>> b598d375
 * @param bc_type_map Map between boundary condition names and their types
 * @param closed_loop_bcs List of boundary conditions that should be connected
 * to a closed loop heart block
 */
void create_boundary_conditions(Model& model, const nlohmann::json& config,
                                const std::string& component,
                                std::map<std::string, std::string>& bc_type_map,
                                std::vector<std::string>& closed_loop_bcs);

/**
 * @brief Handle the creation of junctions and their connections
 *
 * @param model The model the block is associated with
 * @param connections Vector storing the connections between blocks
<<<<<<< HEAD
 * @param config The JSON configuration containing all the junctions
=======
 * @param config The JSON configuration
 * @param component Name of the component to retrieve from config
>>>>>>> b598d375
 * @param vessel_id_map Map between vessel names and IDs
 */
void create_junctions(
    Model& model,
    std::vector<std::tuple<std::string, std::string>>& connections,
    const nlohmann::json& config, const std::string& component,
    std::map<int, std::string>& vessel_id_map);

/**
 * @brief Handle the creation of closed-loop blocks and associated connections
 *
 * @param model The model the block is associated with
 * @param connections Vector storing the connections between blocks
<<<<<<< HEAD
 * @param config The JSON configuration containing all the closed loop blocks
=======
 * @param config The JSON configuration
 * @param component Name of the component to retrieve from config
>>>>>>> b598d375
 * @param closed_loop_bcs List of boundary conditions that should be connected
 * to a closed loop heart block
 */
void create_closed_loop(
    Model& model,
    std::vector<std::tuple<std::string, std::string>>& connections,
    const nlohmann::json& config, const std::string& component,
    std::vector<std::string>& closed_loop_bcs);

/**
 * @brief Handle the creation of valves and their associated connections
 *
 * @param model The model the block is associated with
 * @param connections Vector storing the connections between blocks
 * @param config The JSON configuration
 * @param component Name of the component to retrieve from config
 */
void create_valves(
    Model& model,
    std::vector<std::tuple<std::string, std::string>>& connections,
    const nlohmann::json& config, const std::string& component);

/**
 * @brief Handle the creation of valves and their associated connections
 *
 * @param model The model the block is associated with
 * @param connections Vector storing the connections between blocks
 * @param config The JSON configuration containing all the closed loop blocks
 */
void create_valves(
    Model& model,
    std::vector<std::tuple<std::string, std::string>>& connections,
    const nlohmann::json& config);

/**
 * @brief Handle the creation of chambers
 *
 * @param model The model the block is associated with
 * @param connections Vector storing the connections between blocks
 * @param config The JSON configuration containing all the closed loop blocks
 */
void create_chambers(
    Model& model,
    std::vector<std::tuple<std::string, std::string>>& connections,
    const nlohmann::json& config);

#endif<|MERGE_RESOLUTION|>--- conflicted
+++ resolved
@@ -74,8 +74,6 @@
                                        ///< running coupled
 };
 
-<<<<<<< HEAD
-=======
 /// @brief Wrapper class for nlohmann:json with error checking
 class JsonWrapper : public nlohmann::json {
  public:
@@ -129,7 +127,6 @@
   int block_id;
 };
 
->>>>>>> b598d375
 /**
  * @brief Generate a new block and add its parameters to the model
  *
@@ -187,12 +184,8 @@
  *
  * @param model The model the block is associated with
  * @param connections Vector storing the connections between blocks
-<<<<<<< HEAD
- * @param config The JSON configuration containing all the vessels
-=======
- * @param config The JSON configuration
- * @param component Name of the component to retrieve from config
->>>>>>> b598d375
+ * @param config The JSON configuration
+ * @param component Name of the component to retrieve from config
  * @param vessel_id_map Map between vessel names and IDs
  */
 void create_vessels(
@@ -207,13 +200,8 @@
  *
  * @param model The model the block is associated with
  * @param connections Vector storing the connections between blocks
-<<<<<<< HEAD
- * @param config The JSON configuration containing all the external coupling
- * blocks
-=======
- * @param config The JSON configuration
- * @param component Name of the component to retrieve from config
->>>>>>> b598d375
+ * @param config The JSON configuration
+ * @param component Name of the component to retrieve from config
  * @param vessel_id_map Map between vessel names and IDs
  * @param bc_type_map Map between boundary condition names and their types
  */
@@ -228,13 +216,8 @@
  * @brief Handle the creation of boundary condition blocks
  *
  * @param model The model the block is associated with
-<<<<<<< HEAD
- * @param config The JSON configuration containing all the boundary condition
- * blocks
-=======
- * @param config The JSON configuration
- * @param component Name of the component to retrieve from config
->>>>>>> b598d375
+ * @param config The JSON configuration
+ * @param component Name of the component to retrieve from config
  * @param bc_type_map Map between boundary condition names and their types
  * @param closed_loop_bcs List of boundary conditions that should be connected
  * to a closed loop heart block
@@ -249,12 +232,8 @@
  *
  * @param model The model the block is associated with
  * @param connections Vector storing the connections between blocks
-<<<<<<< HEAD
- * @param config The JSON configuration containing all the junctions
-=======
- * @param config The JSON configuration
- * @param component Name of the component to retrieve from config
->>>>>>> b598d375
+ * @param config The JSON configuration
+ * @param component Name of the component to retrieve from config
  * @param vessel_id_map Map between vessel names and IDs
  */
 void create_junctions(
@@ -268,12 +247,8 @@
  *
  * @param model The model the block is associated with
  * @param connections Vector storing the connections between blocks
-<<<<<<< HEAD
- * @param config The JSON configuration containing all the closed loop blocks
-=======
- * @param config The JSON configuration
- * @param component Name of the component to retrieve from config
->>>>>>> b598d375
+ * @param config The JSON configuration
+ * @param component Name of the component to retrieve from config
  * @param closed_loop_bcs List of boundary conditions that should be connected
  * to a closed loop heart block
  */
