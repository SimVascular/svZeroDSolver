--- conflicted
+++ resolved
@@ -22,32 +22,12 @@
           conda run -n zerod pip install -e .
       - name: Test the build
         run: |
-<<<<<<< HEAD
-          conda run -n zerod pytest tests/test_integration_cpp.py -v --durations=0
-      - name: Generate code coverage
-        if: startsWith(matrix.os, 'ubuntu-22.04')
-        run: |
-          mkdir Release
-          cd Release
-          cmake -DENABLE_COVERAGE=ON ..
-          make -j2
-          cd ../tests
-          conda run -n zerod pytest -v --durations=0 --coverage test_integration_cpp.py
-          cd ../Release
-          make coverage      
-      - name: Save coverage report
-        if: startsWith(matrix.os, 'ubuntu-22.04')
-        uses: actions/upload-artifact@v3
-        with:
-          name: coverage_report
-          path: Release/coverage
-=======
-          conda run -n zerod pytest tests/test_integration_cpp.py
+          conda run -n zerod pytest tests/test_integration_cpp.py  -v --durations=0
       - name: Build using CMake
         run: |
           mkdir Release
           cd Release
-          cmake -DCMAKE_BUILD_TYPE=Release ..
+          cmake -DCMAKE_BUILD_TYPE=Release -DENABLE_COVERAGE=ON ..
           cmake --build .
       - name: Test interface
         run: |
@@ -60,7 +40,19 @@
           ./svZeroD_interface_test01 ../../../../Release ../../test_01/svzerod_3Dcoupling.json
           cd ../test_02
           ./svZeroD_interface_test02 ../../../../Release ../../test_02/svzerod_tuned.json
->>>>>>> 18c04c62
+      - name: Generate code coverage
+        if: startsWith(matrix.os, 'ubuntu-22.04')
+        run: |
+          cd tests
+          conda run -n zerod pytest -v --durations=0 --coverage test_integration_cpp.py
+          cd ../Release
+          make coverage      
+      - name: Save coverage report
+        if: startsWith(matrix.os, 'ubuntu-22.04')
+        uses: actions/upload-artifact@v3
+        with:
+          name: coverage_report
+          path: Release/coverage
   python:
     runs-on: ubuntu-latest
     steps:
