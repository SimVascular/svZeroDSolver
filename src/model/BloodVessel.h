--- conflicted
+++ resolved
@@ -153,23 +153,18 @@
     STENOSIS_COEFFICIENT = 3,
   };
 
-<<<<<<< HEAD
+  /**
+   * @brief Construct a new BloodVessel object
+   *
+   * @param id Global ID of the block
+   * @param param_ids Global IDs of the block parameters
+   * @param model The model to which the block belongs
+   */
   BloodVessel(int id, Model *model)
       : Block(id, model, BlockType::blood_vessel, BlockClass::vessel,
               {InputParameter("R_poiseuille"), InputParameter("C", true),
                InputParameter("L", true),
                InputParameter("stenosis_coefficient", true)}) {}
-=======
-  /**
-   * @brief Construct a new BloodVessel object
-   *
-   * @param id Global ID of the block
-   * @param param_ids Global IDs of the block parameters
-   * @param model The model to which the block belongs
-   */
-  explicit BloodVessel(int id, const std::vector<int> &param_ids, Model *model)
-      : Block(id, param_ids, model){};
->>>>>>> d089ae32
 
   /**
    * @brief Set up the degrees of freedom (DOF) of the block
