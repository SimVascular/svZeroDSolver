--- conflicted
+++ resolved
@@ -106,7 +106,6 @@
  */
 class Integrator {
  private:
-<<<<<<< HEAD
   double alpha_m{0.0};
   double alpha_f{0.0};
   double alpha_m_inv{0.0};
@@ -125,28 +124,7 @@
   Eigen::Matrix<double, Eigen::Dynamic, 1> ydot_am;
   SparseSystem system;
   Model* model{nullptr};
-=======
-  double alpha_m;
-  double alpha_f;
-  double alpha_m_inv;
-  double alpha_f_inv;
-  double gamma;
-  double gamma_inv;
-  double time_step_size;
-  double time_step_size_inv;
-  double y_dot_coeff;
-  double atol;
-  double y_init_coeff;
-  double ydot_init_coeff;
-  int max_iter;
-  int size;
-  int n_iter = 0;
-  int n_nonlin_iter = 0;
-  Eigen::Matrix<double, Eigen::Dynamic, 1> y_af;
-  Eigen::Matrix<double, Eigen::Dynamic, 1> ydot_am;
-  SparseSystem system;
-  Model *model;
->>>>>>> a75882cf
+
 
  public:
   /**
@@ -194,17 +172,14 @@
    * @param time Current time
    * @return New state
    */
-<<<<<<< HEAD
+
   State step(const State& state, double time);
-=======
-  State step(State &state, double time);
 
   /**
    * @brief Get average number of nonlinear iterations in all step calls
    *
    */
   double avg_nonlin_iter();
->>>>>>> a75882cf
 };
 
 #endif  // SVZERODSOLVER_ALGEBRA_INTEGRATOR_HPP_