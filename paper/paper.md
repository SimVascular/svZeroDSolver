---
title: '`svZeroDSolver`: A modular package for lumped-parameter cardiovascular simulations'
tags:
  - c++
  - cardiovascular flows
  - lumped-parameter modeling
  - zero-dimensional modeling
authors:
 - name: Karthik Menon
   orcid: 0000-0002-7494-7585
   equal-contrib: true
   affiliation: 1
 - name: Jakob Richter
   affiliation: 2
   equal-contrib: true
 - name: Martin R. Pfaller
   affiliation: 3
   equal-contrib: true
 - name: Jonathan Pham
   affiliation: 2
 - name: Emilin M. Mathew
   affiliation: 2
 - name: Kaitlin E. Harold
   affiliation: 2
 - name: Nicholas C. Dorn
   affiliation: 2
 - name: Aekaansh Verma
   affiliation: 2
 - name: Alison L. Marsden
   affiliation: 2
   corresponding: true
affiliations:
 - name: Georgia Institute of Technology, Atlanta, GA, United States of America
   index: 1
 - name: Stanford University, Stanford, CA, United States of America
   index: 2
 - name: Yale University, New Haven, CT, United States of America
   index: 3
date: March 2025
bibliography: paper.bib
---

# Summary

Computational modeling of cardiovascular blood flow has emerged as a valuable tool in the diagnosis and treatment of cardiovascular disease [@menon2024cardiovascular].
While simulations of blood flow can be performed using high and low-fidelity techniques, lumped-parameter or zero-dimensional modeling is a widely used low-order technique in applications which require quick estimation of bulk flow quantities, such as flow and pressure at specific anatomical locations [@PFALLER2024449].

We introduce [`svZeroDSolver`](https://github.com/simvascular/svZeroDSolver), an efficient and modular package for performing lumped-parameter (zero-dimensional) simulations of cardiovascular blood flow.
As part of the [`SimVascular`](https://simvascular.github.io/) open-source project, `svZeroDSolver` and `SimVascular` together allow users to go from medical imaging to fast zero-dimensional evaluations of patient-specific hemodynamics.
`svZeroDSolver` is written in C++ using a modular object-oriented framework.
Simply specifying a `.json` dictionary of lumped-parameter "blocks" -- such as blood vessels, junctions between blood vessels, and boundary conditions (along with their associated parameters) -- allows the code to automatically assemble and solve the governing equations corresponding to the user-specified vascular model.
In addition, the package includes Python and C++ interfaces to facilitate its use with other software packages.
For example, it can be integrated into Python-based optimization and uncertainty quantification applications [@zanoni2024; @Lee2024; @richter2024bayesian; @menon2024personalizeduncertainty].
It can also be interfaced with C++/Fortran software for high-fidelity cardiovascular flow simulations, where `svZeroDSolver` can conveniently provide physiological lumped-parameter boundary conditions [@menon2023predictors; @menon2024personalized].
`svZeroDSolver` includes an application, called `svZeroDCalibrator`, to automatically calibrate parameters of a given zero-dimensional model based on independent hemodynamic measurements or high-fidelity simulations -- thus improving the accuracy of zero-dimensional models [@richter2024bayesian].
It also includes graphical interfaces to interactively create lumped-parameter models for simulations, as well as to visualize the simulated anatomy and hemodynamics.

# Statement of need

Non-invasive quantification of patient-specific hemodynamics via computational simulations has improved patient outcomes and reduced invasive clinical procedures in large randomized clinical trials [@TAYLOR2023]. 
Computational modeling is also a promising tool for non-invasive and personalized optimization of clinical treatments and surgery [@Marsden2014]. 

Previous work has used several techniques to model cardiovascular blood flow, all of which can be broadly categorized based on their level of fidelity. 
High-fidelity models generally involve simulations of the full three-dimensional flow-field within anatomical regions of interest [@menon2024cardiovascular; @Updegrove2017]. 
While these are the most accurate and informative, they are computationally expensive (each simulation can take several hours or days on hundreds of CPU cores) and therefore not practical in typical clinical settings or for applications, such as optimization and uncertainty quantification, which often require thousands of model evaluations.
On the other end of the spectrum, lumped-parameter or zero-dimensional models provide information about bulk hemodynamics, such as flow rate and pressure, at specific anatomical regions of interest.
While these models are not spatially-resolved, they are valuable in applications which require near real-time quantification of bulk hemodynamics, as well as those that rely on thousands of repeated model evaluations [@zanoni2024; @Lee2024; @richter2024bayesian; @menon2024personalizeduncertainty].
They are also commonly used in conjunction with high-fidelity simulations where lumped-parameter models are used as physiological boundary conditions [@menon2023predictors; @menon2024personalized].

`svZeroDSolver`, which is a part of the `SimVascular` open-source project, is a new open-source software package that enables fast evaluation of zero-dimensional hemodynamics.
One major challenge in zero-dimensional modeling that `svZeroDSolver` addresses is that different clinical applications (and individual clinical cases within the same application) often require unique anatomical arrangements of blood vessels, heart valves, etc. Moreover, distinct anatomical configurations are governed by a distinct set of governing equations. 
Therefore, it is common for users to implement application-specific solvers which simulate the equations governing a specific application or anatomical configuration. 
In contrast, the modularity of `svZeroDSolver` allows users to easily create arbitrary anatomical configurations by arranging a library of available "blocks", following which the software automatically assembles the equations governing the user-specified configuration.

Another unique feature of `svZeroDSolver` is its ability to easily interface with other C++ and Python packages.
This has been used in previous work on uncertainty quantification [@zanoni2024; @Lee2024; @richter2024bayesian; @menon2024personalizeduncertainty] as well as in multi-scale simulations coupling three-dimensional hemodynamics with zero-dimensional representations of downstream circulation [@menon2023predictors; @menon2024personalized].
The C++ interface has been coupled with the high-fidelity multi-physics solver [`svFSIplus`](https://github.com/SimVascular/svFSIplus), which is part of the widely used `SimVascular` open-source software project for cardiovascular biomechanics simulations [@Updegrove2017; @Zhu2022].
`svZeroDSolver` has also been integrated into the graphical user interface of the `SimVascular` project.
This allows users to leverage the functionality in `SimVascular` to generate three-dimensional patient-specific anatomical models from medical images, and subsequently perform patient-specific zero-dimensional simulations of blood flow by automatically converting the three-dimensional anatomy into a zero-dimensional model [@pfaller22]. 
The automatic conversion of arbitrary patient-specific anatomies to zero-dimensional simulations is possible due to the modular nature of `svZeroDSolver`.
Using this pipeline, previous work has demonstrated accelerated convergence of three-dimensional simulations when using corresponding zero-dimensional simulation results as initial conditions [@pfaller21].

In addition, `svZeroDSolver` includes several applications to augment its functionality. 
The `svZeroDCalibrator` application improves the accuracy of zero-dimensional models by optimizing the parameters of blood vessels to recapitulate observed hemodynamics from measurements or high-fidelity simulations.
This allows users to build more accurate zero-dimensional models than those typically based purely on the anatomy of the vascular region of interest [@richter2024bayesian]. 
The `svZeroDGUI` application is a web-based graphical interface that allows users to create zero-dimensional simulations by interactively dragging-and-dropping individual blood vessels, heart chambers, boundary conditions, connections between these blocks, etc.
Another graphical application, `svZeroDVisualization`, is an interface to visualize the lumped-paramater structure of given anatomical models as well as the simulated hemodynamics within each block. 
Together, these graphical interfaces make `svZeroDSolver` intuitive for a wide range of users, potentially expanding its use from research to instructional and clinical contexts. 
The functionality and accuracy of `svZeroDSolver` is assessed using continuous integration tests on GitHub, and has also been verified by comparing with high-fidelity three dimensional simulations [@pfaller22].
This combination of features makes `svZeroDSolver` uniquely applicable to a wide range of applications in cardiovascular biomechanics.

# State of the field

While there are other open-source projects that provide the functionality for cardiovascular flow modeling, and specifically zero-dimensional flow modeling, `svZeroDSolver` has several features that distinguish it from previous work. 
In particular, prior packages have primarily focused on multi-physics finite element modeling for cardiovascular biomechanics [@crimson2021; @Zhu2022; @AFRICA2024109039; @Hirschvogel2024]. 
<<<<<<< HEAD
Although these projects allow the implementation of simple zero-dimensional models, usually as boundary conditions to three-dimensional models, the primary focus is on the modeling of full three-dimensional fluid and tissue mechanics. 
=======
Although these projects allow the implementation of simple zero-dimensional models, either as boundary conditions to three-dimensional models or as simple stand-alone zero-dimensional models, the primary focus is on the modeling of full three-dimensional fluid and tissue mechanics. 
Due to this, they generally lack the variety and/or modular functionality to create a broad range of user-specified zero-dimensional flow models. 
>>>>>>> 4587fae2
There are, however, packages aimed specifically at reduced-order modeling for cardiovascular flows.
For example, the `SimVascular` project includes [`svOneDSolver`](https://github.com/SimVascular/svOneDSolver) for the purpose of one-dimensional blood flow modeling.
Another popular package for one-dimensional blood flow simulations is `Nektar1D` [@alastruey2012arterial].
Similarly, `Artery.FE` implements one-dimensional blood flow modeling using the FEniCS finite element framework [@Agdestein2018], the `VaMpy` toolkit includes a package for modeling one-dimensional blood flow using the Lax-Wendroff finite difference method [@Diem-2017], and `openBF` is a finite volume implementation of one-dimensional blood flow [@benemerito2024openbf].

<<<<<<< HEAD
In the zero-dimensional modeling context, `CRIMSON` [@crimson2021] and `lifex-cfd` [@AFRICA2024109039] include the ability to simulate simple zero-dimensional blood flow models, primarily as boundary conditions to three-dimensional simulations.
However, their focus is on multi-physics simulations of cardiovascular biomechanics, therefore they are not stand-alone and modular zero-dimensional flow solvers.
=======
In the zero-dimensional modeling context, `CRIMSON` [@crimson2021], `lifex-cfd` [@AFRICA2024109039], and `Ambit` [@Hirschvogel2024] include the ability to simulate simple zero-dimensional blood flow models.
However, as mentioned above, their focus is on multi-physics simulations of cardiovascular biomechanics. 
Therefore, they support a limited set of stand-alone zero-dimensional models and do not feature the modularity that enables the creation of a large variety of zero-dimensional models as in `svZeroDSolver`.
>>>>>>> 4587fae2
The `CellML` and `CVSim`  packages include a limited set of stand-alone zero-dimensional flow models for specific anatomies/applications [@cellml; @heldt2010cvsim], but they do not provide the modular functionality to specify unique anatomical models.
In addition, there have been other packages that use zero-dimensional modeling techniques with a focus on statistical analysis, cardiac electromechanics, or specific anatomical models [@HUTTARY2017104; @REGAZZONI2021104641; @rosalia2021object].
However, these packages are either not focused on zero-dimensional modeling or use MATLAB implementations, which require software licenses and are not free to use. 

In contrast to these existing packages, the purpose of `svZeroDSolver` is to provide an open-source framework specifically for simulating zero-dimensional flows in a variety of simple and complex anatomies that can be designed in a user-specific and application-specific manner -- by leveraging the modular nature of the code.
The unique features listed above allow the use of `svZeroDSolver` both as a stand-alone zero-dimensional flow solver for unique and patient-specific anatomies, as well as in conjunction with the aforementioned multi-physics solvers as boundary conditions, for parameters estimation and uncertainty quantification, or even as an instructional tool using its graphical interfaces.  

![Various zero-dimensional "blocks" included in `svZeroDSolver` at the time of writing.\label{fig:blocks}](blocks.png){ width=80% }

# Software details

`svZeroDSolver` relies on a collection of "blocks" to set up the governing equations for a given anatomical configuration.
Each block is inherited from a `block` class, as illustrated in \autoref{fig:blocks}, and is governed by a "local" set of equations with associated degrees-of-freedom.
The solver parses through an input configuration `.json` file, which lists the blocks, their parameters, and the blocks' connectivity, and then automatically assembles the local equations and degrees-of-freedom for each block into a global system of equations.
The governing equations and circuit representation for each block are available in the documentation. For example, see the [documentation for a blood vessel block](https://simvascular.github.io/svZeroDSolver/class_blood_vessel.html#details).

The zero-dimensional simulations performed by `svZeroDSolver` are governed by non-linear differential-algebraic equations.
We integrate these equations in time using the implicit generalized-alpha scheme [@JANSEN2000305], with Newton-Raphson iterations to solve the linearized system.
Under the hood, these linearized governing equations for each block are implemented as local contributions to a system of linear (matrix) equations, which are then assembled into a global linear system based on the user-specified configuration.
Details on the modular implementation of the blocks, along with their governing equations, are provided in the documentation's [Developer Guide](https://simvascular.github.io/svZeroDSolver/developer_guide.html).
We use the [Eigen package](https://gitlab.com/libeigen/eigen) to represent and solve these sparse linear systems [@eigenweb].
Mathematical details on this implementation are provided in the [`SparseSystem`](https://simvascular.github.io/svZeroDSolver/class_sparse_system.html#details) and [`Integrator`](https://simvascular.github.io/svZeroDSolver/class_integrator.html#details) classes in the documentation.

`svZeroDSolver` currently has implementations of different types of blood vessel blocks with non-linear resistors to model vascular stenoses, junctions between blood vessels, a heart valve block modeled using a hyperbolic tangent function, a cardiac chamber block modeled as a time-varying capacitor and inductor, and several boundary condition blocks including simple flow, pressure and resistors blocks, windkessel boundary conditions, coronary boundary conditions that include the intramyocardial pressure experienced by coronary arteries, as well as two-sided versions of windkessel and coronary boundary conditions that allow a user to build closed-loop circulation models [@Vignon-Clementel2006; @Kim2009; @kimcoronary; @Mirramezani2019; @menon2023predictors; @menon2024personalized].
The input to `svZeroDSolver` is a `.json` file which specifies the simulation parameters (number of time steps, cardiac cycles, etc.), the types of blocks to be included in the specific model, the boundary conditions, and how the blocks are connected (typically using `junction` blocks).
Each of these blocks generally requires several parameters which can be specified using a steady value or a list of time-varying values.
The solver can either run simulations for a specified number of time steps and cardiac cycles, or until the difference in mean quantities between consecutive cardiac cycles is below a given threshold.

The [documentation for `svZeroDSolver`](https://simvascular.github.io/svZeroDSolver/) is automatically built on GitHub using [Doxygen](https://www.doxygen.nl/).
It includes instructions for installation, user guides for `svZeroDSolver` and its various applications, as well as mathematical and graphical descriptions of each zero-dimensional block that is implemented in the solver.
Examples of configuration files to run `svZeroDSolver` simulations using the various available blocks are in `svZeroDSolver/tests/cases`.
The repository also includes examples demonstrating the simple API for interfacing between `svZeroDSolver` and external C++ software packages in `svZeroDSolver/tests/test_interface`.
Details on creating zero-dimensional simulations from three-dimensional models using the `SimVascular` graphical interface are available on the [SimVascular documentation](https://simvascular.github.io/documentation/rom_simulation.html).

Future development plans include functionality to specify time-varying block parameters as mathematical expressions using the [exprtk package](https://github.com/ArashPartow/exprtk).
We are also expanding the available blocks to more accurately model hemodynamics, such as by using data-driven models for pressure losses at arbitrarily shaped vascular junctions [@rubio2024].
In addition, we plan to extend the `svZeroDGUI` application to interactively create custom zero-dimensional boundary conditions for three-dimensional simulations.
The development team actively implements new features, blocks and test cases to build on the capabilities of svZeroDSolver and ensure its accuracy and speed.

# Acknowledgments

This work was supported by National Science Foundation grants 1663671 and 2310909, by the National Heart, Lung, and Blood Institute of the National Institutes of Health under Award Numbers R01HL141712 and K99HL161313, and the Stanford Maternal and Child Health Institute.

# References<|MERGE_RESOLUTION|>--- conflicted
+++ resolved
@@ -93,25 +93,16 @@
 
 While there are other open-source projects that provide the functionality for cardiovascular flow modeling, and specifically zero-dimensional flow modeling, `svZeroDSolver` has several features that distinguish it from previous work. 
 In particular, prior packages have primarily focused on multi-physics finite element modeling for cardiovascular biomechanics [@crimson2021; @Zhu2022; @AFRICA2024109039; @Hirschvogel2024]. 
-<<<<<<< HEAD
-Although these projects allow the implementation of simple zero-dimensional models, usually as boundary conditions to three-dimensional models, the primary focus is on the modeling of full three-dimensional fluid and tissue mechanics. 
-=======
 Although these projects allow the implementation of simple zero-dimensional models, either as boundary conditions to three-dimensional models or as simple stand-alone zero-dimensional models, the primary focus is on the modeling of full three-dimensional fluid and tissue mechanics. 
 Due to this, they generally lack the variety and/or modular functionality to create a broad range of user-specified zero-dimensional flow models. 
->>>>>>> 4587fae2
 There are, however, packages aimed specifically at reduced-order modeling for cardiovascular flows.
 For example, the `SimVascular` project includes [`svOneDSolver`](https://github.com/SimVascular/svOneDSolver) for the purpose of one-dimensional blood flow modeling.
 Another popular package for one-dimensional blood flow simulations is `Nektar1D` [@alastruey2012arterial].
 Similarly, `Artery.FE` implements one-dimensional blood flow modeling using the FEniCS finite element framework [@Agdestein2018], the `VaMpy` toolkit includes a package for modeling one-dimensional blood flow using the Lax-Wendroff finite difference method [@Diem-2017], and `openBF` is a finite volume implementation of one-dimensional blood flow [@benemerito2024openbf].
 
-<<<<<<< HEAD
-In the zero-dimensional modeling context, `CRIMSON` [@crimson2021] and `lifex-cfd` [@AFRICA2024109039] include the ability to simulate simple zero-dimensional blood flow models, primarily as boundary conditions to three-dimensional simulations.
-However, their focus is on multi-physics simulations of cardiovascular biomechanics, therefore they are not stand-alone and modular zero-dimensional flow solvers.
-=======
 In the zero-dimensional modeling context, `CRIMSON` [@crimson2021], `lifex-cfd` [@AFRICA2024109039], and `Ambit` [@Hirschvogel2024] include the ability to simulate simple zero-dimensional blood flow models.
 However, as mentioned above, their focus is on multi-physics simulations of cardiovascular biomechanics. 
 Therefore, they support a limited set of stand-alone zero-dimensional models and do not feature the modularity that enables the creation of a large variety of zero-dimensional models as in `svZeroDSolver`.
->>>>>>> 4587fae2
 The `CellML` and `CVSim`  packages include a limited set of stand-alone zero-dimensional flow models for specific anatomies/applications [@cellml; @heldt2010cvsim], but they do not provide the modular functionality to specify unique anatomical models.
 In addition, there have been other packages that use zero-dimensional modeling techniques with a focus on statistical analysis, cardiac electromechanics, or specific anatomical models [@HUTTARY2017104; @REGAZZONI2021104641; @rosalia2021object].
 However, these packages are either not focused on zero-dimensional modeling or use MATLAB implementations, which require software licenses and are not free to use. 
