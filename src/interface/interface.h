--- conflicted
+++ resolved
@@ -91,13 +91,15 @@
    * @brief 0D time step size
    */
   double time_step_size_ = 0.0;
-<<<<<<< HEAD
+
+  /**
+   * @brief Spectral radius of generalized alpha integrator
+   */
   double rho_infty_ = 0.0;
-=======
+
   /**
    * @brief Number of 0D time steps
    */
->>>>>>> c3d280ee
   int num_time_steps_ = 0;
   /**
    * @brief Convergence tolerance for the 0D model
