import json
import os
from subprocess import call
from tempfile import TemporaryDirectory

import numpy as np
import pandas as pd

this_file_dir = os.path.abspath(os.path.dirname(__file__))
cpp_exec = os.path.join(this_file_dir, "..", "Release", "svzerodsolver")

RTOL_PRES = 1.0e-7
RTOL_FLOW = 1.0e-8


def run_test_case_by_name(name, output_variable_based = False):
    """Run a test case by its case name.

    Args:
        name: Name of the test case.
        testdir: Directory for performing the simulation.
    """
    testfile = os.path.join(this_file_dir, "cases", name + ".json")
    with TemporaryDirectory() as tempdir:
        outfile = os.path.join(tempdir, "output.csv")
        call([cpp_exec, testfile, outfile])
        result = pd.read_csv(outfile)
    with open(testfile) as ff:
        config = json.load(ff)

    if (output_variable_based == False):
        output = {
            "pressure_in": {},
            "pressure_out": {},
            "flow_in": {},
            "flow_out": {},
        }

        last_seg_id = 0

        for vessel in config["vessels"]:
            name = vessel["vessel_name"]
            branch_id, seg_id = name.split("_")
            branch_id, seg_id = int(branch_id[6:]), int(seg_id[3:])
            vessel_id = vessel["vessel_id"]

            if seg_id == 0:
                output["pressure_in"][branch_id] = np.array(
                    result[result.name == name]["pressure_in"]
                )
                output["flow_in"][branch_id] = np.array(
                    result[result.name == name]["flow_in"]
                )
                output["pressure_out"][branch_id] = np.array(
                    result[result.name == name]["pressure_out"]
                )
                output["flow_out"][branch_id] = np.array(
                    result[result.name == name]["flow_out"]
                )
            elif seg_id > last_seg_id:
                output["pressure_out"][branch_id] = np.array(
                    result[result.name == name]["pressure_out"]
                )
                output["flow_out"][branch_id] = np.array(
                    result[result.name == name]["flow_out"]
                )

            last_seg_id = seg_id
    
    elif (output_variable_based == True):
        output = result

    return output


def get_result(result_array, field, branch, time_step):
    """ "Get results at specific field, branch, branch_node and time step."""
    # extract result
    return result_array[field][branch][time_step]


def test_steady_flow_R_R():
    results = run_test_case_by_name("steadyFlow_R_R")
    assert np.isclose(
        get_result(results, "pressure_in", 0, -1), 1100.0, rtol=RTOL_PRES
    )  # inlet pressure
    assert np.isclose(
        get_result(results, "pressure_out", 0, -1), 600.0, rtol=RTOL_PRES
    )  # outlet pressure
    assert np.isclose(
        get_result(results, "flow_in", 0, -1), 5.0, rtol=RTOL_FLOW
    )  # inlet flow
    assert np.isclose(
        get_result(results, "flow_out", 0, -1), 5.0, rtol=RTOL_FLOW
    )  # outlet flow


def test_steady_flow_r_coronary():
    results = run_test_case_by_name("steadyFlow_R_coronary")
    assert np.isclose(
        get_result(results, "pressure_in", 0, -1), 2000.0, rtol=RTOL_PRES
    )  # inlet pressure
    assert np.isclose(
        get_result(results, "pressure_out", 0, -1), 1500.0, rtol=RTOL_PRES
    )  # outlet pressure
    assert np.isclose(
        get_result(results, "flow_in", 0, -1), 5.0, rtol=RTOL_FLOW
    )  # inlet flow
    assert np.isclose(
        get_result(results, "flow_out", 0, -1), 5.0, rtol=RTOL_FLOW
    )  # outlet flow


def test_steady_flow_rlc_r():
    results = run_test_case_by_name("steadyFlow_RLC_R")
    assert np.isclose(
        get_result(results, "pressure_in", 0, -1), 1100.0, rtol=RTOL_PRES
    )  # inlet pressure
    assert np.isclose(
        get_result(results, "pressure_out", 0, -1), 600.0, rtol=RTOL_PRES
    )  # outlet pressure
    assert np.isclose(
        get_result(results, "flow_in", 0, -1), 5.0, rtol=RTOL_FLOW
    )  # inlet flow
    assert np.isclose(
        get_result(results, "flow_out", 0, -1), 5.0, rtol=RTOL_FLOW
    )  # outlet flow


def test_steady_flow_rc_r():
    results = run_test_case_by_name("steadyFlow_RC_R")
    assert np.isclose(
        get_result(results, "pressure_in", 0, -1), 1100.0, rtol=RTOL_PRES
    )  # inlet pressure
    assert np.isclose(
        get_result(results, "pressure_out", 0, -1), 600.0, rtol=RTOL_PRES
    )  # outlet pressure
    assert np.isclose(
        get_result(results, "flow_in", 0, -1), 5.0, rtol=RTOL_FLOW
    )  # inlet flow
    assert np.isclose(
        get_result(results, "flow_out", 0, -1), 5.0, rtol=RTOL_FLOW
    )  # outlet flow


def test_steady_flow_rl_r():
    results = run_test_case_by_name("steadyFlow_RL_R")
    assert np.isclose(
        get_result(results, "pressure_in", 0, -1), 1100.0, rtol=RTOL_PRES
    )  # inlet pressure
    assert np.isclose(
        get_result(results, "pressure_out", 0, -1), 600.0, rtol=RTOL_PRES
    )  # outlet pressure
    assert np.isclose(
        get_result(results, "flow_in", 0, -1), 5.0, rtol=RTOL_FLOW
    )  # inlet flow
    assert np.isclose(
        get_result(results, "flow_out", 0, -1), 5.0, rtol=RTOL_FLOW
    )  # outlet flow


def test_steady_flow_r_rcr():
    results = run_test_case_by_name("steadyFlow_R_RCR")
    assert np.isclose(
        get_result(results, "pressure_in", 0, -1), 10500.0, rtol=RTOL_PRES
    )  # inlet pressure
    assert np.isclose(
        get_result(results, "pressure_out", 0, -1), 10000.0, rtol=RTOL_PRES
    )  # outlet pressure
    assert np.isclose(
        get_result(results, "flow_in", 0, -1), 5.0, rtol=RTOL_FLOW
    )  # inlet flow
    assert np.isclose(
        get_result(results, "flow_out", 0, -1), 5.0, rtol=RTOL_FLOW
    )  # outlet flow


def test_steady_flow_r_steady_pressure():
    results = run_test_case_by_name("steadyFlow_R_steadyPressure")
    assert np.isclose(
        get_result(results, "pressure_in", 0, -1), 1500.0, rtol=RTOL_PRES
    )  # inlet pressure
    assert np.isclose(
        get_result(results, "pressure_out", 0, -1), 1000.0, rtol=RTOL_PRES
    )  # outlet pressure
    assert np.isclose(
        get_result(results, "flow_in", 0, -1), 5.0, rtol=RTOL_FLOW
    )  # inlet flow
    assert np.isclose(
        get_result(results, "flow_out", 0, -1), 5.0, rtol=RTOL_FLOW
    )  # outlet flow


def test_steady_flow_stenosis_r():
    results = run_test_case_by_name("steadyFlow_stenosis_R")
    assert np.isclose(
        get_result(results, "pressure_in", 0, -1), 3600.0, rtol=RTOL_PRES
    )  # inlet pressure
    assert np.isclose(
        get_result(results, "pressure_out", 0, -1), 600.0, rtol=RTOL_PRES
    )  # outlet pressure
    assert np.isclose(
        get_result(results, "flow_in", 0, -1), 5.0, rtol=RTOL_FLOW
    )  # inlet flow
    assert np.isclose(
        get_result(results, "flow_out", 0, -1), 5.0, rtol=RTOL_FLOW
    )  # outlet flow


def test_steady_flow_bifurcationr_r1():
    results = run_test_case_by_name("steadyFlow_bifurcationR_R1")
    assert np.isclose(
        get_result(results, "pressure_in", 0, -1), 1100.0, rtol=RTOL_PRES
    )  # parent inlet pressure
    assert np.isclose(
        get_result(results, "pressure_out", 0, -1), 600.0, rtol=RTOL_PRES
    )  # parent outlet pressure
    assert np.isclose(
        get_result(results, "pressure_in", 1, -1), 600.0, rtol=RTOL_PRES
    )  # daughter1 inlet pressure
    assert np.isclose(
        get_result(results, "pressure_out", 1, -1), 350.0, rtol=RTOL_PRES
    )  # daughter1 outlet pressure
    assert np.isclose(
        get_result(results, "pressure_in", 2, -1), 600.0, rtol=RTOL_PRES
    )  # daughter2 inlet pressure
    assert np.isclose(
        get_result(results, "pressure_out", 2, -1), 350.0, rtol=RTOL_PRES
    )  # daughter2 outlet pressure
    assert np.isclose(
        get_result(results, "flow_in", 0, -1), 5.0, rtol=RTOL_FLOW
    )  # parent inlet flow
    assert np.isclose(
        get_result(results, "flow_out", 0, -1), 5.0, rtol=RTOL_FLOW
    )  # parent outlet flow
    assert np.isclose(
        get_result(results, "flow_in", 1, -1), 2.5, rtol=RTOL_FLOW
    )  # daughter1 inlet flow
    assert np.isclose(
        get_result(results, "flow_out", 1, -1), 2.5, rtol=RTOL_FLOW
    )  # daughter1 outlet flow
    assert np.isclose(
        get_result(results, "flow_in", 2, -1), 2.5, rtol=RTOL_FLOW
    )  # daughter2 inlet flow
    assert np.isclose(
        get_result(results, "flow_out", 2, -1), 2.5, rtol=RTOL_FLOW
    )  # daughter2 outlet flow


def test_steady_flow_bifurcationr_r2():
    results = run_test_case_by_name("steadyFlow_bifurcationR_R2")
    assert np.isclose(
        get_result(results, "pressure_in", 0, -1), 3462.5, rtol=RTOL_PRES
    )  # parent inlet pressure
    assert np.isclose(
        get_result(results, "pressure_out", 0, -1), 1962.5, rtol=RTOL_PRES
    )  # parent outlet pressure
    assert np.isclose(
        get_result(results, "pressure_in", 1, -1), 1962.5, rtol=RTOL_PRES
    )  # daughter1 inlet pressure
    assert np.isclose(
        get_result(results, "pressure_out", 1, -1), 432.5, rtol=RTOL_PRES
    )  # daughter1 outlet pressure
    assert np.isclose(
        get_result(results, "pressure_in", 2, -1), 1962.5, rtol=RTOL_PRES
    )  # daughter2 inlet pressure
    assert np.isclose(
        get_result(results, "pressure_out", 2, -1), 1375.0, rtol=RTOL_PRES
    )  # daughter2 outlet pressure
    assert np.isclose(
        get_result(results, "flow_in", 0, -1), 5.0, rtol=RTOL_FLOW
    )  # parent inlet flow
    assert np.isclose(
        get_result(results, "flow_out", 0, -1), 5.0, rtol=RTOL_FLOW
    )  # parent outlet flow
    assert np.isclose(
        get_result(results, "flow_in", 1, -1), 3.825, rtol=RTOL_FLOW
    )  # daughter1 inlet flow
    assert np.isclose(
        get_result(results, "flow_out", 1, -1), 3.825, rtol=RTOL_FLOW
    )  # daughter1 outlet flow
    assert np.isclose(
        get_result(results, "flow_in", 2, -1), 1.175, rtol=RTOL_FLOW
    )  # daughter2 inlet flow
    assert np.isclose(
        get_result(results, "flow_out", 2, -1), 1.175, rtol=RTOL_FLOW
    )  # daughter2 outlet flow


def test_steadyFlow_blood_vessel_junction():
    results = run_test_case_by_name("steadyFlow_blood_vessel_junction")
    assert np.isclose(
        get_result(results, "pressure_in", 0, -1), 3462.5, rtol=RTOL_PRES
    )  # parent inlet pressure
    assert np.isclose(
        get_result(results, "pressure_out", 0, -1), 1962.5, rtol=RTOL_PRES
    )  # parent outlet pressure
    assert np.isclose(
        get_result(results, "pressure_in", 1, -1), 1580.0, rtol=RTOL_PRES
    )  # daughter1 inlet pressure
    assert np.isclose(
        get_result(results, "pressure_out", 1, -1), 432.5, rtol=RTOL_PRES
    )  # daughter1 outlet pressure
    assert np.isclose(
        get_result(results, "pressure_in", 2, -1), 1727.5, rtol=RTOL_PRES
    )  # daughter2 inlet pressure
    assert np.isclose(
        get_result(results, "pressure_out", 2, -1), 1375.0, rtol=RTOL_PRES
    )  # daughter2 outlet pressure
    assert np.isclose(
        get_result(results, "flow_in", 0, -1), 5.0, rtol=RTOL_FLOW
    )  # parent inlet flow
    assert np.isclose(
        get_result(results, "flow_out", 0, -1), 5.0, rtol=RTOL_FLOW
    )  # parent outlet flow
    assert np.isclose(
        get_result(results, "flow_in", 1, -1), 3.825, rtol=RTOL_FLOW
    )  # daughter1 inlet flow
    assert np.isclose(
        get_result(results, "flow_out", 1, -1), 3.825, rtol=RTOL_FLOW
    )  # daughter1 outlet flow
    assert np.isclose(
        get_result(results, "flow_in", 2, -1), 1.175, rtol=RTOL_FLOW
    )  # daughter2 inlet flow
    assert np.isclose(
        get_result(results, "flow_out", 2, -1), 1.175, rtol=RTOL_FLOW
    )  # daughter2 outlet flow


def test_pulsatile_flow_r_rcr():
    results = run_test_case_by_name("pulsatileFlow_R_RCR")
    assert np.isclose(
        get_result(results, "pressure_in", 0, 0), 4620.0, rtol=RTOL_PRES
    )  # inlet pressure
    assert np.isclose(
        get_result(results, "pressure_out", 0, 0), 4400.0, rtol=RTOL_PRES
    )  # outlet pressure
    assert np.isclose(
        get_result(results, "flow_in", 0, 0), 2.2, rtol=RTOL_FLOW
    )  # inlet flow
    assert np.isclose(
        get_result(results, "flow_out", 0, 0), 2.2, rtol=RTOL_FLOW
    )  # outlet flow


def test_pulsatile_flow_r_coronary():
    results = run_test_case_by_name("pulsatileFlow_R_coronary")
    assert np.isclose(
        get_result(results, "pressure_in", 0, 0), 880.0, rtol=RTOL_PRES
    )  # inlet pressure
    assert np.isclose(
        get_result(results, "pressure_out", 0, 0), 660.0, rtol=RTOL_PRES
    )  # outlet pressure
    assert np.isclose(
        get_result(results, "flow_in", 0, 0), 2.2, rtol=RTOL_FLOW
    )  # inlet flow
    assert np.isclose(
        get_result(results, "flow_out", 0, 0), 2.2, rtol=RTOL_FLOW
    )  # outlet flow


def test_pusatile_flow_cstenosis_steady_pressure():
    results = run_test_case_by_name("pusatileFlow_CStenosis_steadyPressure")
    assert np.isclose(
        get_result(results, "pressure_in", 0, -439),
        0.5933049197138334,
        rtol=1.0e-5,
    )  # inlet pressure
    assert np.isclose(
        get_result(results, "pressure_out", 0, -439), 0.1, rtol=1.0e-5
    )  # outlet pressure
    assert np.isclose(
        get_result(results, "flow_in", 0, -439),
        0.7023611813029965,
        rtol=1.0e-5,
    )  # inlet flow
    assert np.isclose(
        get_result(results, "flow_out", 0, -439),
        0.7023611813029965,
        rtol=1.0e-5,
    )  # outlet flow


def test_steady_flow_confluencer_r():
    results = run_test_case_by_name("steadyFlow_confluenceR_R")
    assert np.isclose(
        get_result(results, "pressure_in", 0, -1), 6600.0, rtol=RTOL_PRES
    )  # parent inlet pressure
    assert np.isclose(
        get_result(results, "pressure_out", 0, -1), 6100.0, rtol=RTOL_PRES
    )  # parent outlet pressure
    assert np.isclose(
        get_result(results, "pressure_in", 1, -1), 8100.0, rtol=RTOL_PRES
    )  # daughter1 inlet pressure
    assert np.isclose(
        get_result(results, "pressure_out", 1, -1), 6100.0, rtol=RTOL_PRES
    )  # daughter1 outlet pressure
    assert np.isclose(
        get_result(results, "pressure_in", 2, -1), 6100.0, rtol=RTOL_PRES
    )  # daughter2 inlet pressure
    assert np.isclose(
        get_result(results, "pressure_out", 2, -1), 1600.0, rtol=RTOL_PRES
    )  # daughter2 outlet pressure
    assert np.isclose(
        get_result(results, "flow_in", 0, -1), 5.0, rtol=RTOL_FLOW
    )  # parent inlet flow
    assert np.isclose(
        get_result(results, "flow_out", 0, -1), 5.0, rtol=RTOL_FLOW
    )  # parent outlet flow
    assert np.isclose(
        get_result(results, "flow_in", 1, -1), 10.0, rtol=RTOL_FLOW
    )  # daughter1 inlet flow
    assert np.isclose(
        get_result(results, "flow_out", 1, -1), 10.0, rtol=RTOL_FLOW
    )  # daughter1 outlet flow
    assert np.isclose(
        get_result(results, "flow_in", 2, -1), 15.0, rtol=RTOL_FLOW
    )  # daughter2 inlet flow
    assert np.isclose(
        get_result(results, "flow_out", 2, -1), 15.0, rtol=RTOL_FLOW
    )  # daughter2 outlet flow


def test_closed_loop_heart_single_vessel(tmpdir):
    results = run_test_case_by_name("closedLoopHeart_singleVessel")
    assert np.isclose(
        np.mean(np.array(results["pressure_in"][0])), 55.703345704742844, rtol=RTOL_PRES
    )  # mean aortic pressure
    assert np.isclose(
        np.amax(np.array(results["pressure_in"][0])), 73.97450170686889, rtol=RTOL_PRES
    )  # max aortic pressure
    assert np.isclose(
        np.amin(np.array(results["pressure_in"][0])), 0.0, rtol=RTOL_PRES
    )  # min aortic pressure
    assert np.isclose(
        np.mean(np.array(results["flow_in"][0])), 43.21028819256006, rtol=RTOL_FLOW
    )  # aortic inflow


def test_closed_loop_heart_with_coronaries(tmpdir):
    results = run_test_case_by_name("closedLoopHeart_withCoronaries")
    assert np.isclose(
        np.mean(np.array(results["pressure_in"][0])), 50.162313086833805, rtol=RTOL_PRES
    )  # mean aortic pressure
    assert np.isclose(
        np.amax(np.array(results["pressure_in"][0])), 69.01524513715958, rtol=RTOL_PRES
    )  # max aortic pressure
    assert np.isclose(
        np.mean(np.array(results["flow_in"][0])), 38.05442038841015, rtol=RTOL_FLOW
    )  # mean aortic flow
    assert np.isclose(
<<<<<<< HEAD
        np.amax(np.array(results['flow_in'][0])), 171.35198346122127, rtol=RTOL_FLOW
    )  # max aortic flow


def test_coupled_block_heart_single_vessel(tmpdir):
    result = run_test_case_by_name("coupledBlock_closedLoopHeart_singleVessel", output_variable_based = True)
    aortic_pressure = result[result.name == "pressure:J_heart_outlet:external_outlet"]["y"].to_numpy()
    assert np.isclose(
        np.mean(aortic_pressure[-50:]), 69.92379300168665, rtol=RTOL_PRES
    )  # mean aortic pressure
    assert np.isclose(
        np.amax(aortic_pressure[-50:]), 91.44472791507646, rtol=RTOL_PRES
    )  # max aortic pressure
    assert np.isclose(
        np.amin(aortic_pressure[-50:]), 49.246695924657494, rtol=RTOL_PRES
    )  # min aortic pressure


def test_coupled_block_heart_with_coronaries(tmpdir):
    result = run_test_case_by_name("coupledBlock_closedLoopHeart_withCoronaries", output_variable_based = True)
    aortic_pressure = result[result.name == "pressure:J_heart_outlet:external_outlet"]["y"].to_numpy()
    assert np.isclose(
        np.mean(aortic_pressure[-50:]), 59.52487958523876, rtol=RTOL_PRES
    )  # mean aortic pressure
    assert np.isclose(
        np.amax(aortic_pressure[-50:]), 81.0040824877808, rtol=RTOL_PRES
    )  # max aortic pressure
    assert np.isclose(
        np.amin(aortic_pressure[-50:]), 38.80066561075395, rtol=RTOL_PRES
    )  # min aortic pressure
=======
        np.amax(np.array(results["flow_in"][0])), 171.35198346122127, rtol=RTOL_FLOW
    )  # max aortic flow
>>>>>>> e65c1498
<|MERGE_RESOLUTION|>--- conflicted
+++ resolved
@@ -449,8 +449,7 @@
         np.mean(np.array(results["flow_in"][0])), 38.05442038841015, rtol=RTOL_FLOW
     )  # mean aortic flow
     assert np.isclose(
-<<<<<<< HEAD
-        np.amax(np.array(results['flow_in'][0])), 171.35198346122127, rtol=RTOL_FLOW
+        np.amax(np.array(results["flow_in"][0])), 171.35198346122127, rtol=RTOL_FLOW
     )  # max aortic flow
 
 
@@ -479,8 +478,4 @@
     )  # max aortic pressure
     assert np.isclose(
         np.amin(aortic_pressure[-50:]), 38.80066561075395, rtol=RTOL_PRES
-    )  # min aortic pressure
-=======
-        np.amax(np.array(results["flow_in"][0])), 171.35198346122127, rtol=RTOL_FLOW
-    )  # max aortic flow
->>>>>>> e65c1498
+    )  # min aortic pressure