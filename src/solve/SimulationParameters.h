--- conflicted
+++ resolved
@@ -52,11 +52,7 @@
   // been read from config file yet.
   double sim_time_step_size{0.0};  ///< Simulation time step size
   double sim_abs_tol{0.0};         ///< Absolute tolerance for simulation
-<<<<<<< HEAD
   double sim_cardiac_period{0.0};  ///< Cardiac period
-
-=======
->>>>>>> 812c01f8
   int sim_num_cycles{0};     ///< Number of cardiac cycles to simulate
   int sim_pts_per_cycle{0};  ///< Number of time steps per cardiac cycle
   bool use_cycle_to_cycle_error{
