--- conflicted
+++ resolved
@@ -58,15 +58,10 @@
   auto num_triplets = model->get_num_triplets();
   F.reserve(num_triplets.F);
   E.reserve(num_triplets.E);
-<<<<<<< HEAD
-  dC_dy.reserve(num_triplets.D);
-  dC_dydot.reserve(num_triplets.D);
-=======
   D.reserve(num_triplets.D);
   dC_dy.reserve(num_triplets.D);
   dC_dydot.reserve(num_triplets.D);
 
->>>>>>> 7182a1f1
   model->update_constant(*this);
   model->update_time(*this, 0.0);
 
@@ -83,7 +78,6 @@
   dC_dy.makeCompressed();
   dC_dydot.makeCompressed();
   jacobian.reserve(num_triplets.F + num_triplets.E);  // Just an estimate
-
   update_jacobian(1.0);  // Update it once to have sparsity pattern
   jacobian.makeCompressed();
   solver->analyzePattern(jacobian);  // Let solver analyze pattern
