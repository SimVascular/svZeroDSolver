--- conflicted
+++ resolved
@@ -425,15 +425,6 @@
         "y"
     ].to_numpy()
     assert np.isclose(
-<<<<<<< HEAD
-        np.mean(upstream_pressure[-101:]), 2.078737191111773, rtol=RTOL_PRES
-    )
-    assert np.isclose(
-        np.mean(downstream_pressure[-101:]), 2.307521212064276, rtol=RTOL_PRES
-    )
-    assert np.isclose(
-        np.mean(upstream_flow[-101:]), 0.0011986721268213833, rtol=RTOL_FLOW
-=======
         np.mean(upstream_pressure), 2.078737191111773, rtol=RTOL_PRES
     )
     assert np.isclose(
@@ -441,5 +432,4 @@
     )
     assert np.isclose(
         np.mean(upstream_flow), 0.0011986721268213833, rtol=RTOL_FLOW
->>>>>>> b598d375
     )