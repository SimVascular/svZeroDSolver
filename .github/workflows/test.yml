# This workflow builds and tests svZeroDSolver. It is built and tested on
# different versions of ubuntu and macOS.
name: Build and test
on: [push, pull_request]
jobs:
  test:
    runs-on: ${{ matrix.os }}
    strategy:
      matrix:
<<<<<<< HEAD
        os: [ubuntu-22.04, ubuntu-latest, macos-12, macos-latest]
=======
        os: [ubuntu-22.04, ubuntu-latest, macos-13, macos-latest]
>>>>>>> 2b7b80d3
      fail-fast: false
    steps:
      - uses: actions/checkout@v4
      - uses: conda-incubator/setup-miniconda@v3
        with:
          auto-update-conda: true
      - name: Install ubuntu dependencies
        if: startsWith(matrix.os, 'ubuntu')
        run: sudo apt update && sudo apt install build-essential cmake lcov
      - name: Install svZeroDSolver
        run: |
          #export PATH="/usr/share/miniconda/bin:$PATH"
          #alias conda="$CONDA/bin/conda"
          conda create -n zerod python=3.11.4
          conda run -n zerod pip install -e ".[dev]"
      - name: Test the build
        run: |
          cd tests
          conda run -n zerod pytest -v --durations=0
      - name: Build using CMake
        run: |
          mkdir Release
          cd Release
          cmake -DCMAKE_BUILD_TYPE=Release -DENABLE_DISTRIBUTION=ON ..
          make -j2
      - name: Test interface
        run: |
          cd tests/test_interface
          mkdir build_tests
          cd build_tests
          cmake ../
          make -j2
          cd test_01
          ./svZeroD_interface_test01 ../../../../Release ../../test_01/svzerod_3Dcoupling.json
          cd ../test_02
          ./svZeroD_interface_test02 ../../../../Release ../../test_02/svzerod_tuned.json
      - name: Generate code coverage
        if: startsWith(matrix.os, 'ubuntu-22.04')
        run: |
          cd Release
          cmake -DENABLE_COVERAGE=ON ..
          make -j2
          cd ../tests
          conda run -n zerod pytest -v --durations=0 --coverage
          cd ../Release
          make coverage
      - name: Save coverage report
        if: startsWith(matrix.os, 'ubuntu-22.04')
        uses: actions/upload-artifact@v3
        with:
          name: coverage_report
          path: Release/coverage
      - name: Upload coverage reports to Codecov
        if: startsWith(matrix.os, 'ubuntu-22.04')
        uses: codecov/codecov-action@v4
        env:
          CODECOV_TOKEN: ${{ secrets.CODECOV_TOKEN }}
      - name: Build installer
        run: |
          cd Release
          cpack
          cp distribution/svZeroDSolver_* ..
      - name: Upload installer
        uses: actions/upload-artifact@v3
        with:
          name: ${{ matrix.os }} installer
          path: svZeroDSolver_*
          if-no-files-found: error<|MERGE_RESOLUTION|>--- conflicted
+++ resolved
@@ -7,11 +7,7 @@
     runs-on: ${{ matrix.os }}
     strategy:
       matrix:
-<<<<<<< HEAD
-        os: [ubuntu-22.04, ubuntu-latest, macos-12, macos-latest]
-=======
         os: [ubuntu-22.04, ubuntu-latest, macos-13, macos-latest]
->>>>>>> 2b7b80d3
       fail-fast: false
     steps:
       - uses: actions/checkout@v4
